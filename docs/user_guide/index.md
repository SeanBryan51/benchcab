# User Guide

In this guide, we will describe:

- how to install the package
- how to use the software, including any requirements
- the different running modes supported by the software

`benchcab` has been designed to work on NCI machine exclusively. It might be extended later on to other systems.

!!! warning "Limitations"
    Currently,

    * `benchcab` can only run simulations at flux sites. 
    * spin-up for CASA simulations are not supported.

## Pre-requisites

To use `benchcab`, you need to join the following projects at NCI:

- [ks32][ks32_mynci]
- [hh5][hh5_mynci]

## Installation

The package is already installed for you in the Conda environments under the hh5 project. You simply need to load the module for the conda environment:

```bash
   module use /g/data/hh5/public/modules
   module load conda/analysis3-unstable
```

You need to load the module on each new session at NCI on login or compute nodes.

!!! Tip "Save the module location"

    You should not put any `module load` or `module add` commands in your `$HOME/.bashrc` file. But you can safely store the `module use /g/data/hh5/public/modules` command in your `$HOME/.bashrc` file. This means you won't have to type this line again in other sessions you open on Gadi.

## Usage

`benchcab` allows you to run an ensemble of configurations for CABLE using any number of code versions. `benchcab` can be used along 3 major modes:

- *Regression test:* running two versions of CABLE with the same standard set of science configurations.
- *New feature:* running two versions of CABLE with the same standard set of science configurations except one version is patched to use a new feature.
- *Ensemble run:* running any number of versions of CABLE with the same set of customised science configurations.

The regression and new feature run modes should be used as necessary when evaluating new development in CABLE.

The code will: (i) check out and (ii) build the code branches. Then it will run each executable across N standard science configurations for a given number of sites. It is possible to produce some plots locally from the output produced. But [the modelevaluation website][meorg] can be used for further benchmarking and evaluation.

### Create a work directory

#### Choose a location

<<<<<<< HEAD
You can run the benchmark from any directory you want under `/scratch` or `/g/data`. `/scratch` is preferred as the data in the run directory does not need to be preserved for a long time. The code will create sub-directories as needed. Please ensure you have enough space to store the CABLE outputs in your directory, at least temporary, until you upload them to [modelevaluation.org](https://modelevaluation.org/). You will need about 16GB for the outputs for the `forty-two-site` experiment (with 4 different science configurations).
=======
You can run the benchmark from any directory you want under `/scratch` or `/g/data`. `/scratch` is preferred as the data in the run directory does not need to be preserved for a long time. The code will create sub-directories as needed. Please ensure you have enough space to store the CABLE outputs in your directory, at least temporary, until you upload them to [modelevaluation.org][meorg]. You will need about 33GB for the outputs for the `forty-two-site` experiment (with 8 different science configurations).
>>>>>>> dfe808ca

!!! Warning "The HOME directory is unsuitable"

    Do not use your $HOME directory to contain the work directory as it does not have enough space to contain the outputs.

#### Setup the work directory

The simplest is to clone an existing work directory with git and then adapt it to your case. Such [an example work directory][bench_example] is available on GitHub under the CABLE-LSM organisation.

```bash
git clone git@github.com:CABLE-LSM/bench_example.git
```

Once the work directory is cloned, you will need to adapt the `config.yaml` file to your case. Refer to [the description of the options][config_options] for this file.

!!! info "Running with CABLE v2.x"

    Defaults in `benchcab` are set to run version 3 of CABLE. To run with version 2, check the ["running with CABLE version 2.x"][run_CABLE_v2] page for information on specific setup required. 

## Run the simulations

Change directory into the cloned example work directory

```bash
cd bench_example
```

!!! warning
    `benchcab` will stop if it is not run within a work directory with the proper structure.

Currently, `benchcab` can only run CABLE for flux sites. **To run the whole workflow**, run

```bash
benchcab run
```

The tool will follow the steps:

1. Checkout the code branches. The codes will be stored under `src/` directory in your work directory. The sub-directories are created automatically.
2. Compile the source code from all branches
3. Setup and launch a PBS job to run the simulations in parallel. When `benchcab` launches the PBS job, it will print out the job ID to the terminal. You can check the status of the job with `qstat`. `benchcab` will not warn you when the simulations are over.

!!! tip "Expected output"

    You can see [an example of the expected output](expected_output.md) printed out to the screen by `benchcab run` to check if the tool has worked as expected.

For help on the **available options** for `benchcab`:

```bash
benchcab -h
benchcab <command> -h
```

!!! Tip "Running parts of the workflow"
    It is possible to run each step of the workflow separately using sub-commands for `benchcab`. Refer to the help message to learn more.

## Directory structure and files

The following files and directories are created when `benchcab run` executes successfully:

```
.
├── benchmark_cable_qsub.sh
├── benchmark_cable_qsub.sh.o<jobid>
├── rev_number-1.log
├── runs
│   └── site
│       ├── logs
│       │   ├── <task>_log.txt
│       │   └── ...
│       ├── outputs
│       │   ├── <task>_out.nc
│       │   └── ...
│       └── tasks
│           ├── <task>
│           │   ├── cable (executable)
│           │   ├── cable.nml
│           │   ├── cable_soilparm.nml
│           │   └── pft_params.nml
│           └── ...
└── src
    ├── CABLE-AUX
    ├── <realisation-0>
    └── <realisation-1>
```

`benchmark_cable_qsub.sh`

:   the job script submitted to run the test suite and `benchmark_cable_qsub.sh.o<jobid>` contains the job's standard output/error stream.

`rev_number-*.log`

:   file to keep a record of the revision numbers used for each realisation specified in the config file.

`src/`

:   directory that contains the source code checked out from SVN for each branch specified in the config file (labelled `realisation-*` above) and the CABLE-AUX branch.

`runs/site/`

:   directory that contains the log files, output files, and tasks for running CABLE. 

`tasks`

:   CABLE runs are organised into tasks where a task consists of a branch (realisation), a meteorological forcing, and a science configuration. In the above directory structure, `<task>` uses the following naming convention:

```
<met_file_basename>_R<realisation_key>_S<science_config_key>
```

:   where `met_file_base_name` is the base file name of the meteorological forcing file in the FLUXNET dataset, `realisation_key` is the branch key specified in the config file, and `science_config_key` identifies the science configuration used.

`runs/site/tasks/<task>/`

:   directory that contains the executable, the input files for each task and the recorded standard output from the CABLE model run.

`runs/site/outputs/`

:   directory that contains the netCDF output files for all tasks

`runs/site/logs/`

:   directory that contains the log files produced by all tasks

!!! warning "Re-running `benchcab` multiple times in the same working directory"
    We recommend the user to manually delete the generated files when re-running `benchcab`. Re-running `benchcab` multiple times in the same working directory is currently not yet supported (see issue [CABLE-LSM/benchcab#20](https://github.com/CABLE-LSM/benchcab/issues/20)). To clean the current working directory, run the following command in the working directory

    ```bash
    rm benchmark_cable_qsub.sh* rev_number-*; rm -rf runs/ src/
    ```

## Analyse the output with [modelevaluation.org][meorg]

<!-- **Prerequisite**: To run the model evaluation step, you will need to create an account on [modelevaluation.org][meorg]. -->

Once the benchmarking has finished running all the simulations, you need to upload the output files to [modelevaluation.org][meorg] via the web interface. To do this:

1. Go to [modelevaluation.org][meorg] and login or create a new account.
2. Navigate to the `benchcab-evaluation` workspace. To do this, click the **Current Workspace** button at the top of the page, and select `benchcab-evaluation` under "Workspaces Shared With Me".
    <figure markdown>
      ![Workspace Button](../assets/model_evaluation/Current%20Workspace%20button.png){ width="500" }
      <figcaption>Button to choose workspace</figcaption>
    </figure>
    <figure markdown>
      ![Workspace Choice](../assets/model_evaluation/Choose%20workspace.png){ width="500" }
      <figcaption>Workspaces available to you</figcaption>
    </figure>

3. Create a model profile for your set of model outputs. You can see [this example][model_profile_eg] to get started. To create your own, select the **Model Profiles** tab and click **Create Model Profile**.
    <figure markdown>
      ![Model profile](../assets/model_evaluation/Create%20model%20profile.png){ width="500" }
      <figcaption>Create model profile</figcaption>
    </figure>

    The model profile should describe the versions of CABLE used to generate the model outputs and the URLs to the repository pointing to the code versions. You are free to set the name as you like.

4. Upload model outputs created by `benchcab` by doing the following:
    1. Transfer model outputs from the `runs/site/outputs/` directory to your local computer so that they can be uploaded via the web interface.
    2. Create a new model output form. You can see [this example][model_output_eg] to get started. To create your own, select the **Model Outputs** tab on [modelevaluation.org][meorg] and click **Upload Model Output**.
        <figure markdown>
          ![Model output](../assets/model_evaluation/New%20model%20output.png){ width="500" }
          <figcaption>Create model output</figcaption>
        </figure>

    3. Fill out the fields for "Name", "Experiment" and "Model" ("State Selection", "Parameter Selection" and "Comments" are optional):
        - **The experiment** should correspond to the experiment specified in the [configuration file][config_options] used to run `benchcab`. 
        - **The model** should correspond to the Model Profile created in the previous step.
        - Optionally, in **the comments**, you may also want to include the URL to the Github repository containing the benchcab configuration file used to run `benchcab` and any other information needed to reproduce the outputs.

    4. Under "Model Output Files", click **Upload Files**. This should prompt you to select the model outputs you want to upload from your file system. We recommend users to make their model outputs public to download by checking **Downloadable by other users**.
        <figure markdown>
          ![Public output](../assets/model_evaluation/Public%20output.png){ width="300" }
          <figcaption>Make model output public</figcaption>
        </figure>

    5. Under "Benchmarks", you may need to add a benchmark depending on the experiment chosen. This is an error and will be fixed soon.
        - **Five site test** and **Forty two site test**: a benchmark is required to run the analysis for the `Five site test` experiment. You can use:
            - [this model profile][benchmark_5] as a benchmark for the **five site experiment**.
            - [this model profile][benchmark_42] as a benchmark for the **forty-two site experiment**.
        - **single site experiments**: No benchmark is required. You can add your own if you would like to. You can use [this example][benchmark_eg] to know how to set up your own model output as a benchmark.

    6. **Save** your model output!

5. Once the model outputs have been uploaded you can then start the analysis by clicking the **Run Analysis** button at the top of the page. The same button is also found at the bottom of the page.
    <figure markdown>
      ![Run analysis](../assets/model_evaluation/Run%20analysis.png){ width="700" }
      <figcaption>Run analysis button</figcaption>
    </figure>

6. Once the analysis has completed, view the generated plots by clicking **view plots** under "Analyses".
    <figure markdown>
      ![View plots](../assets/model_evaluation/View%20plot.png){ width="500" }
      <figcaption>Link to plots</figcaption>
    </figure>

## Contacts

Please enter your questions as issues on [the benchcab repository][issues-benchcab].

Alternatively, you can also post discussions or questions on [the ACCESS-Hive forum][hive-forum].

[hh5_mynci]: https://my.nci.org.au/mancini/project/hh5
[ks32_mynci]: https://my.nci.org.au/mancini/project/ks32
[bench_example]: https://github.com/CABLE-LSM/bench_example.git
[config_options]: config_options.md
[hive-forum]: https://forum.access-hive.org.au
[issues-benchcab]: https://github.com/CABLE-LSM/benchcab/issues
<<<<<<< HEAD
[run_CABLE_v2]: running_CABLE_v2.md
=======
[meorg]: https://modelevaluation.org/
[model_profile_eg]: https://modelevaluation.org/model/display/fd5GFaJGYu7H4JpP5
[model_output_eg]: https://modelevaluation.org/modelOutput/display/GnDhhmaehoxcF2nEd
[benchmark_5]: https://modelevaluation.org/modelOutput/display/diLdf49PfpEwZemTz
[benchmark_42]: https://modelevaluation.org/modelOutput/display/pvkuY5gpR2n4FKZw3
>>>>>>> dfe808ca
<|MERGE_RESOLUTION|>--- conflicted
+++ resolved
@@ -52,11 +52,7 @@
 
 #### Choose a location
 
-<<<<<<< HEAD
-You can run the benchmark from any directory you want under `/scratch` or `/g/data`. `/scratch` is preferred as the data in the run directory does not need to be preserved for a long time. The code will create sub-directories as needed. Please ensure you have enough space to store the CABLE outputs in your directory, at least temporary, until you upload them to [modelevaluation.org](https://modelevaluation.org/). You will need about 16GB for the outputs for the `forty-two-site` experiment (with 4 different science configurations).
-=======
-You can run the benchmark from any directory you want under `/scratch` or `/g/data`. `/scratch` is preferred as the data in the run directory does not need to be preserved for a long time. The code will create sub-directories as needed. Please ensure you have enough space to store the CABLE outputs in your directory, at least temporary, until you upload them to [modelevaluation.org][meorg]. You will need about 33GB for the outputs for the `forty-two-site` experiment (with 8 different science configurations).
->>>>>>> dfe808ca
+You can run the benchmark from any directory you want under `/scratch` or `/g/data`. `/scratch` is preferred as the data in the run directory does not need to be preserved for a long time. The code will create sub-directories as needed. Please ensure you have enough space to store the CABLE outputs in your directory, at least temporary, until you upload them to [modelevaluation.org][meorg]. You will need about 16GB for the outputs for the `forty-two-site` experiment (with 4 different science configurations).
 
 !!! Warning "The HOME directory is unsuitable"
 
@@ -264,12 +260,9 @@
 [config_options]: config_options.md
 [hive-forum]: https://forum.access-hive.org.au
 [issues-benchcab]: https://github.com/CABLE-LSM/benchcab/issues
-<<<<<<< HEAD
-[run_CABLE_v2]: running_CABLE_v2.md
-=======
 [meorg]: https://modelevaluation.org/
 [model_profile_eg]: https://modelevaluation.org/model/display/fd5GFaJGYu7H4JpP5
 [model_output_eg]: https://modelevaluation.org/modelOutput/display/GnDhhmaehoxcF2nEd
 [benchmark_5]: https://modelevaluation.org/modelOutput/display/diLdf49PfpEwZemTz
 [benchmark_42]: https://modelevaluation.org/modelOutput/display/pvkuY5gpR2n4FKZw3
->>>>>>> dfe808ca
+[run_CABLE_v2]: running_CABLE_v2.md