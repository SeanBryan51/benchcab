"""`pytest` tests for `workdir.py`."""

<<<<<<< HEAD
import shutil
from pathlib import Path


from tests.common import MOCK_CWD
=======
import contextlib
import io
import shutil
from pathlib import Path

from benchcab.fluxsite import Task
from benchcab.repository import CableRepository
>>>>>>> e160bba8
from benchcab.workdir import (
    clean_directory_tree,
<<<<<<< HEAD
)
from benchcab.utils.fs import mkdir


def setup_mock_fluxsite_directory_list():
    """Return the list of work directories we want benchcab to create"""

    fluxsite_directory_list = [
        Path(MOCK_CWD, "runs", "fluxsite"),
        Path(MOCK_CWD, "runs", "fluxsite", "logs"),
        Path(MOCK_CWD, "runs", "fluxsite", "outputs"),
        Path(MOCK_CWD, "runs", "fluxsite", "tasks"),
        Path(MOCK_CWD, "runs", "fluxsite", "analysis"),
        Path(MOCK_CWD, "runs", "fluxsite", "analysis", "bitwise-comparisons"),
=======
    setup_fluxsite_directory_tree,
    setup_src_dir,
)
from tests.common import MOCK_CWD, get_mock_config


def setup_mock_tasks() -> list[Task]:
    """Return a mock list of fluxsite tasks."""
    config = get_mock_config()
    repo_a = CableRepository("trunk", repo_id=0)
    repo_b = CableRepository("path/to/my-branch", repo_id=1)
    met_forcing_file_a, met_forcing_file_b = "site_foo", "site_bar"
    (sci_id_a, sci_config_a), (sci_id_b, sci_config_b) = enumerate(
        config["science_configurations"]
    )

    tasks = [
        Task(repo_a, met_forcing_file_a, sci_id_a, sci_config_a),
        Task(repo_a, met_forcing_file_a, sci_id_b, sci_config_b),
        Task(repo_a, met_forcing_file_b, sci_id_a, sci_config_a),
        Task(repo_a, met_forcing_file_b, sci_id_b, sci_config_b),
        Task(repo_b, met_forcing_file_a, sci_id_a, sci_config_a),
        Task(repo_b, met_forcing_file_a, sci_id_b, sci_config_b),
        Task(repo_b, met_forcing_file_b, sci_id_a, sci_config_a),
        Task(repo_b, met_forcing_file_b, sci_id_b, sci_config_b),
>>>>>>> e160bba8
    ]

    return fluxsite_directory_list


def test_setup_directory_tree():
    """Tests for `setup_fluxsite_directory_tree()`."""
<<<<<<< HEAD

    # Success case: generate the full fluxsite directory structure
    setup_fluxsite_directory_tree(root_dir=MOCK_CWD, verbose=True)

    for path in setup_mock_fluxsite_directory_list():
        assert path.exists()

    shutil.rmtree(Path(MOCK_CWD, "runs"))
=======
    # Success case: generate fluxsite directory structure
    tasks = setup_mock_tasks()
    setup_fluxsite_directory_tree(fluxsite_tasks=tasks, root_dir=MOCK_CWD)

    assert len(list(MOCK_CWD.glob("*"))) == 1
    assert Path(MOCK_CWD, "runs").exists()
    assert Path(MOCK_CWD, "runs", "fluxsite").exists()
    assert Path(MOCK_CWD, "runs", "fluxsite", "logs").exists()
    assert Path(MOCK_CWD, "runs", "fluxsite", "outputs").exists()
    assert Path(MOCK_CWD, "runs", "fluxsite", "tasks").exists()
    assert Path(
        MOCK_CWD, "runs", "fluxsite", "analysis", "bitwise-comparisons"
    ).exists()

    assert Path(MOCK_CWD, "runs", "fluxsite", "tasks", "site_foo_R0_S0").exists()
    assert Path(MOCK_CWD, "runs", "fluxsite", "tasks", "site_foo_R0_S1").exists()
    assert Path(MOCK_CWD, "runs", "fluxsite", "tasks", "site_bar_R0_S0").exists()
    assert Path(MOCK_CWD, "runs", "fluxsite", "tasks", "site_bar_R0_S1").exists()
    assert Path(MOCK_CWD, "runs", "fluxsite", "tasks", "site_foo_R1_S0").exists()
    assert Path(MOCK_CWD, "runs", "fluxsite", "tasks", "site_foo_R1_S1").exists()
    assert Path(MOCK_CWD, "runs", "fluxsite", "tasks", "site_bar_R1_S0").exists()
    assert Path(MOCK_CWD, "runs", "fluxsite", "tasks", "site_bar_R1_S1").exists()

    shutil.rmtree(MOCK_CWD / "runs")

    # Success case: test non-verbose output
    with contextlib.redirect_stdout(io.StringIO()) as buf:
        setup_fluxsite_directory_tree(fluxsite_tasks=tasks, root_dir=MOCK_CWD)
    assert buf.getvalue() == (
        f"Creating runs/fluxsite/logs directory: {MOCK_CWD}/runs/fluxsite/logs\n"
        f"Creating runs/fluxsite/outputs directory: {MOCK_CWD}/runs/fluxsite/outputs\n"
        f"Creating runs/fluxsite/tasks directory: {MOCK_CWD}/runs/fluxsite/tasks\n"
        f"Creating runs/fluxsite/analysis directory: {MOCK_CWD}/runs/fluxsite/analysis\n"
        f"Creating runs/fluxsite/analysis/bitwise-comparisons directory: {MOCK_CWD}"
        "/runs/fluxsite/analysis/bitwise-comparisons\n"
        f"Creating task directories...\n"
    )

    shutil.rmtree(MOCK_CWD / "runs")

    # Success case: test verbose output
    with contextlib.redirect_stdout(io.StringIO()) as buf:
        setup_fluxsite_directory_tree(
            fluxsite_tasks=tasks, verbose=True, root_dir=MOCK_CWD
        )
    assert buf.getvalue() == (
        f"Creating runs/fluxsite/logs directory: {MOCK_CWD}/runs/fluxsite/logs\n"
        f"Creating runs/fluxsite/outputs directory: {MOCK_CWD}/runs/fluxsite/outputs\n"
        f"Creating runs/fluxsite/tasks directory: {MOCK_CWD}/runs/fluxsite/tasks\n"
        f"Creating runs/fluxsite/analysis directory: {MOCK_CWD}/runs/fluxsite/analysis\n"
        f"Creating runs/fluxsite/analysis/bitwise-comparisons directory: {MOCK_CWD}"
        "/runs/fluxsite/analysis/bitwise-comparisons\n"
        f"Creating task directories...\n"
        f"Creating runs/fluxsite/tasks/site_foo_R0_S0: "
        f"{MOCK_CWD}/runs/fluxsite/tasks/site_foo_R0_S0\n"
        f"Creating runs/fluxsite/tasks/site_foo_R0_S1: "
        f"{MOCK_CWD}/runs/fluxsite/tasks/site_foo_R0_S1\n"
        f"Creating runs/fluxsite/tasks/site_bar_R0_S0: "
        f"{MOCK_CWD}/runs/fluxsite/tasks/site_bar_R0_S0\n"
        f"Creating runs/fluxsite/tasks/site_bar_R0_S1: "
        f"{MOCK_CWD}/runs/fluxsite/tasks/site_bar_R0_S1\n"
        f"Creating runs/fluxsite/tasks/site_foo_R1_S0: "
        f"{MOCK_CWD}/runs/fluxsite/tasks/site_foo_R1_S0\n"
        f"Creating runs/fluxsite/tasks/site_foo_R1_S1: "
        f"{MOCK_CWD}/runs/fluxsite/tasks/site_foo_R1_S1\n"
        f"Creating runs/fluxsite/tasks/site_bar_R1_S0: "
        f"{MOCK_CWD}/runs/fluxsite/tasks/site_bar_R1_S0\n"
        f"Creating runs/fluxsite/tasks/site_bar_R1_S1: "
        f"{MOCK_CWD}/runs/fluxsite/tasks/site_bar_R1_S1\n"
    )

    shutil.rmtree(MOCK_CWD / "runs")
>>>>>>> e160bba8


def test_clean_directory_tree():
    """Tests for `clean_directory_tree()`."""
    # Success case: directory tree does not exist after clean
    setup_fluxsite_directory_tree(root_dir=MOCK_CWD)

    clean_directory_tree(root_dir=MOCK_CWD)
    assert not Path(MOCK_CWD, "runs").exists()

    mkdir(Path(MOCK_CWD, "src"), exist_ok=True)
    clean_directory_tree(root_dir=MOCK_CWD)
<<<<<<< HEAD
    assert not Path(MOCK_CWD, "src").exists()
=======
    assert not Path(MOCK_CWD, "src").exists()


def test_setup_src_dir():
    """Tests for `setup_src_dir()`."""
    # Success case: make src directory
    setup_src_dir(root_dir=MOCK_CWD)
    assert Path(MOCK_CWD, "src").exists()
>>>>>>> e160bba8
<|MERGE_RESOLUTION|>--- conflicted
+++ resolved
@@ -1,25 +1,11 @@
 """`pytest` tests for `workdir.py`."""
 
-<<<<<<< HEAD
 import shutil
 from pathlib import Path
 
-
+from benchcab.utils.fs import mkdir
+from benchcab.workdir import clean_directory_tree
 from tests.common import MOCK_CWD
-=======
-import contextlib
-import io
-import shutil
-from pathlib import Path
-
-from benchcab.fluxsite import Task
-from benchcab.repository import CableRepository
->>>>>>> e160bba8
-from benchcab.workdir import (
-    clean_directory_tree,
-<<<<<<< HEAD
-)
-from benchcab.utils.fs import mkdir
 
 
 def setup_mock_fluxsite_directory_list():
@@ -32,33 +18,6 @@
         Path(MOCK_CWD, "runs", "fluxsite", "tasks"),
         Path(MOCK_CWD, "runs", "fluxsite", "analysis"),
         Path(MOCK_CWD, "runs", "fluxsite", "analysis", "bitwise-comparisons"),
-=======
-    setup_fluxsite_directory_tree,
-    setup_src_dir,
-)
-from tests.common import MOCK_CWD, get_mock_config
-
-
-def setup_mock_tasks() -> list[Task]:
-    """Return a mock list of fluxsite tasks."""
-    config = get_mock_config()
-    repo_a = CableRepository("trunk", repo_id=0)
-    repo_b = CableRepository("path/to/my-branch", repo_id=1)
-    met_forcing_file_a, met_forcing_file_b = "site_foo", "site_bar"
-    (sci_id_a, sci_config_a), (sci_id_b, sci_config_b) = enumerate(
-        config["science_configurations"]
-    )
-
-    tasks = [
-        Task(repo_a, met_forcing_file_a, sci_id_a, sci_config_a),
-        Task(repo_a, met_forcing_file_a, sci_id_b, sci_config_b),
-        Task(repo_a, met_forcing_file_b, sci_id_a, sci_config_a),
-        Task(repo_a, met_forcing_file_b, sci_id_b, sci_config_b),
-        Task(repo_b, met_forcing_file_a, sci_id_a, sci_config_a),
-        Task(repo_b, met_forcing_file_a, sci_id_b, sci_config_b),
-        Task(repo_b, met_forcing_file_b, sci_id_a, sci_config_a),
-        Task(repo_b, met_forcing_file_b, sci_id_b, sci_config_b),
->>>>>>> e160bba8
     ]
 
     return fluxsite_directory_list
@@ -66,7 +25,6 @@
 
 def test_setup_directory_tree():
     """Tests for `setup_fluxsite_directory_tree()`."""
-<<<<<<< HEAD
 
     # Success case: generate the full fluxsite directory structure
     setup_fluxsite_directory_tree(root_dir=MOCK_CWD, verbose=True)
@@ -75,80 +33,6 @@
         assert path.exists()
 
     shutil.rmtree(Path(MOCK_CWD, "runs"))
-=======
-    # Success case: generate fluxsite directory structure
-    tasks = setup_mock_tasks()
-    setup_fluxsite_directory_tree(fluxsite_tasks=tasks, root_dir=MOCK_CWD)
-
-    assert len(list(MOCK_CWD.glob("*"))) == 1
-    assert Path(MOCK_CWD, "runs").exists()
-    assert Path(MOCK_CWD, "runs", "fluxsite").exists()
-    assert Path(MOCK_CWD, "runs", "fluxsite", "logs").exists()
-    assert Path(MOCK_CWD, "runs", "fluxsite", "outputs").exists()
-    assert Path(MOCK_CWD, "runs", "fluxsite", "tasks").exists()
-    assert Path(
-        MOCK_CWD, "runs", "fluxsite", "analysis", "bitwise-comparisons"
-    ).exists()
-
-    assert Path(MOCK_CWD, "runs", "fluxsite", "tasks", "site_foo_R0_S0").exists()
-    assert Path(MOCK_CWD, "runs", "fluxsite", "tasks", "site_foo_R0_S1").exists()
-    assert Path(MOCK_CWD, "runs", "fluxsite", "tasks", "site_bar_R0_S0").exists()
-    assert Path(MOCK_CWD, "runs", "fluxsite", "tasks", "site_bar_R0_S1").exists()
-    assert Path(MOCK_CWD, "runs", "fluxsite", "tasks", "site_foo_R1_S0").exists()
-    assert Path(MOCK_CWD, "runs", "fluxsite", "tasks", "site_foo_R1_S1").exists()
-    assert Path(MOCK_CWD, "runs", "fluxsite", "tasks", "site_bar_R1_S0").exists()
-    assert Path(MOCK_CWD, "runs", "fluxsite", "tasks", "site_bar_R1_S1").exists()
-
-    shutil.rmtree(MOCK_CWD / "runs")
-
-    # Success case: test non-verbose output
-    with contextlib.redirect_stdout(io.StringIO()) as buf:
-        setup_fluxsite_directory_tree(fluxsite_tasks=tasks, root_dir=MOCK_CWD)
-    assert buf.getvalue() == (
-        f"Creating runs/fluxsite/logs directory: {MOCK_CWD}/runs/fluxsite/logs\n"
-        f"Creating runs/fluxsite/outputs directory: {MOCK_CWD}/runs/fluxsite/outputs\n"
-        f"Creating runs/fluxsite/tasks directory: {MOCK_CWD}/runs/fluxsite/tasks\n"
-        f"Creating runs/fluxsite/analysis directory: {MOCK_CWD}/runs/fluxsite/analysis\n"
-        f"Creating runs/fluxsite/analysis/bitwise-comparisons directory: {MOCK_CWD}"
-        "/runs/fluxsite/analysis/bitwise-comparisons\n"
-        f"Creating task directories...\n"
-    )
-
-    shutil.rmtree(MOCK_CWD / "runs")
-
-    # Success case: test verbose output
-    with contextlib.redirect_stdout(io.StringIO()) as buf:
-        setup_fluxsite_directory_tree(
-            fluxsite_tasks=tasks, verbose=True, root_dir=MOCK_CWD
-        )
-    assert buf.getvalue() == (
-        f"Creating runs/fluxsite/logs directory: {MOCK_CWD}/runs/fluxsite/logs\n"
-        f"Creating runs/fluxsite/outputs directory: {MOCK_CWD}/runs/fluxsite/outputs\n"
-        f"Creating runs/fluxsite/tasks directory: {MOCK_CWD}/runs/fluxsite/tasks\n"
-        f"Creating runs/fluxsite/analysis directory: {MOCK_CWD}/runs/fluxsite/analysis\n"
-        f"Creating runs/fluxsite/analysis/bitwise-comparisons directory: {MOCK_CWD}"
-        "/runs/fluxsite/analysis/bitwise-comparisons\n"
-        f"Creating task directories...\n"
-        f"Creating runs/fluxsite/tasks/site_foo_R0_S0: "
-        f"{MOCK_CWD}/runs/fluxsite/tasks/site_foo_R0_S0\n"
-        f"Creating runs/fluxsite/tasks/site_foo_R0_S1: "
-        f"{MOCK_CWD}/runs/fluxsite/tasks/site_foo_R0_S1\n"
-        f"Creating runs/fluxsite/tasks/site_bar_R0_S0: "
-        f"{MOCK_CWD}/runs/fluxsite/tasks/site_bar_R0_S0\n"
-        f"Creating runs/fluxsite/tasks/site_bar_R0_S1: "
-        f"{MOCK_CWD}/runs/fluxsite/tasks/site_bar_R0_S1\n"
-        f"Creating runs/fluxsite/tasks/site_foo_R1_S0: "
-        f"{MOCK_CWD}/runs/fluxsite/tasks/site_foo_R1_S0\n"
-        f"Creating runs/fluxsite/tasks/site_foo_R1_S1: "
-        f"{MOCK_CWD}/runs/fluxsite/tasks/site_foo_R1_S1\n"
-        f"Creating runs/fluxsite/tasks/site_bar_R1_S0: "
-        f"{MOCK_CWD}/runs/fluxsite/tasks/site_bar_R1_S0\n"
-        f"Creating runs/fluxsite/tasks/site_bar_R1_S1: "
-        f"{MOCK_CWD}/runs/fluxsite/tasks/site_bar_R1_S1\n"
-    )
-
-    shutil.rmtree(MOCK_CWD / "runs")
->>>>>>> e160bba8
 
 
 def test_clean_directory_tree():
@@ -161,15 +45,4 @@
 
     mkdir(Path(MOCK_CWD, "src"), exist_ok=True)
     clean_directory_tree(root_dir=MOCK_CWD)
-<<<<<<< HEAD
-    assert not Path(MOCK_CWD, "src").exists()
-=======
-    assert not Path(MOCK_CWD, "src").exists()
-
-
-def test_setup_src_dir():
-    """Tests for `setup_src_dir()`."""
-    # Success case: make src directory
-    setup_src_dir(root_dir=MOCK_CWD)
-    assert Path(MOCK_CWD, "src").exists()
->>>>>>> e160bba8
+    assert not Path(MOCK_CWD, "src").exists()