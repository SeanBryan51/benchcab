"""`pytest` tests for config.py."""
<<<<<<< HEAD
=======
from contextlib import nullcontext as does_not_raise
from pathlib import Path
from pprint import pformat
>>>>>>> 77ea2ad1

import pytest

import benchcab.config as bc
import benchcab.utils as bu
<<<<<<< HEAD
=======


@pytest.fixture()
def config_str(request) -> str:
    """Provide relative YAML path string of data files."""
    return f"test/{request.param}"


@pytest.fixture()
def config_path(config_str: str) -> Path:
    """Provide absolute YAML Path object of data files."""
    return bu.get_installed_root() / "data" / config_str


@pytest.fixture()
def empty_config() -> dict:
    """Empty dict Configuration."""
    return {}


@pytest.fixture()
def no_optional_config() -> dict:
    """Config with no optional parameters."""
    return {
        "project": "w97",
        "modules": ["intel-compiler/2021.1.1", "netcdf/4.7.4", "openmpi/4.1.0"],
        "realisations": [
            {"repo": {"svn": {"branch_path": "trunk"}}},
            {
                "repo": {
                    "svn": {"branch_path": "branches/Users/ccc561/v3.0-YP-changes"}
                },
            },
        ],
    }

>>>>>>> 77ea2ad1

@pytest.fixture()
def all_optional_config() -> dict:
    """Config with all optional parameters."""
    return {
        "project": "w97",
        "fluxsite": {
            "experiment": "forty-two-site-test",
            "multiprocess": True,
            "pbs": {"ncpus": 18, "mem": "30GB", "walltime": "6:00:00", "storage": []},
        },
        "modules": ["intel-compiler/2021.1.1", "netcdf/4.7.4", "openmpi/4.1.0"],
        "realisations": [
            {"name": None, "repo": {"svn": {"branch_path": "trunk"}}},
            {
                "name": None,
                "repo": {
                    "svn": {"branch_path": "branches/Users/ccc561/v3.0-YP-changes"}
                },
            },
        ],
        "science_configurations": [
            {
                "cable": {
                    "cable_user": {"FWSOIL_SWITCH": "Haverd2013", "GS_SWITCH": "medlyn"}
                }
            },
            {
                "cable": {
                    "cable_user": {
                        "FWSOIL_SWITCH": "Haverd2013",
                        "GS_SWITCH": "leuning",
                    }
                }
            },
            {
                "cable": {
                    "cable_user": {"FWSOIL_SWITCH": "standard", "GS_SWITCH": "medlyn"}
                }
            },
            {
                "cable": {
                    "cable_user": {"FWSOIL_SWITCH": "standard", "GS_SWITCH": "leuning"}
                }
            },
        ],
    }

<<<<<<< HEAD
def test_read_config_pass():
    """Test read_config() passes as expected."""
    existent_path = bu.get_installed_root() / "data" / "test" / "config-valid.yml"

    # Test for a path that exists
    config = bc.read_config(existent_path)
    assert config
=======
>>>>>>> 77ea2ad1

@pytest.mark.parametrize(
    ("config_str", "output_config", "pytest_error"),
    [
        ("config-valid.yml", "no_optional_config", does_not_raise()),
        ("config-missing.yml", "empty_config", pytest.raises(FileNotFoundError)),
    ],
    indirect=["config_str"],
)
def test_read_config_file(config_path, output_config, pytest_error, request):
    """Test reading config for a file that may/may not exist."""
    with pytest_error:
        config = bc.read_config_file(config_path)
        assert pformat(config) == pformat(request.getfixturevalue(output_config))

<<<<<<< HEAD
def test_read_config_fail():
    """Test that read_config() fails as expected."""
    nonexistent_path = bu.get_installed_root() / "data" / "test" / "config-missing.yml"

    # Test for a path that does not exist.
    with pytest.raises(FileNotFoundError):
        bc.read_config(nonexistent_path)


def test_validate_config_valid():
    """Test validate_config() for a valid config file."""
    valid_config = bu.load_package_data("test/config-valid.yml")
    assert bc.validate_config(valid_config)


def test_validate_config_invalid():
    """Test validate_config() for an invalid config file."""
    invalid_config = bu.load_package_data("test/config-invalid.yml")
    with pytest.raises(bc.ConfigValidationError):
        bc.validate_config(invalid_config)
=======

@pytest.mark.parametrize(
    ("config_str", "pytest_error"),
    [
        ("config-valid.yml", does_not_raise()),
        ("config-invalid.yml", pytest.raises(bc.ConfigValidationError)),
    ],
    indirect=["config_str"],
)
def test_validate_config(config_str, pytest_error):
    """Test schema for a valid/invalid config file."""
    with pytest_error:
        config = bu.load_package_data(config_str)
        assert bc.validate_config(config)


@pytest.mark.parametrize("input_config", ["no_optional_config", "all_optional_config"])
def test_read_optional_key_add_data(input_config, all_optional_config, request):
    """Test default key-values are added if not provided by config.yaml, and existing keys stay intact."""
    config = request.getfixturevalue(input_config)
    bc.read_optional_key(config)
    assert pformat(config) == pformat(all_optional_config)


@pytest.mark.parametrize("config_str", ["config-valid.yml"], indirect=["config_str"])
def test_read_config(config_path, all_optional_config):
    """Test overall behaviour of read_config."""
    output_config = bc.read_config(config_path)
    assert pformat(output_config) == pformat(all_optional_config)
>>>>>>> 77ea2ad1
<|MERGE_RESOLUTION|>--- conflicted
+++ resolved
@@ -1,17 +1,12 @@
 """`pytest` tests for config.py."""
-<<<<<<< HEAD
-=======
 from contextlib import nullcontext as does_not_raise
 from pathlib import Path
 from pprint import pformat
->>>>>>> 77ea2ad1
 
 import pytest
 
 import benchcab.config as bc
 import benchcab.utils as bu
-<<<<<<< HEAD
-=======
 
 
 @pytest.fixture()
@@ -48,7 +43,6 @@
         ],
     }
 
->>>>>>> 77ea2ad1
 
 @pytest.fixture()
 def all_optional_config() -> dict:
@@ -97,16 +91,6 @@
         ],
     }
 
-<<<<<<< HEAD
-def test_read_config_pass():
-    """Test read_config() passes as expected."""
-    existent_path = bu.get_installed_root() / "data" / "test" / "config-valid.yml"
-
-    # Test for a path that exists
-    config = bc.read_config(existent_path)
-    assert config
-=======
->>>>>>> 77ea2ad1
 
 @pytest.mark.parametrize(
     ("config_str", "output_config", "pytest_error"),
@@ -122,28 +106,6 @@
         config = bc.read_config_file(config_path)
         assert pformat(config) == pformat(request.getfixturevalue(output_config))
 
-<<<<<<< HEAD
-def test_read_config_fail():
-    """Test that read_config() fails as expected."""
-    nonexistent_path = bu.get_installed_root() / "data" / "test" / "config-missing.yml"
-
-    # Test for a path that does not exist.
-    with pytest.raises(FileNotFoundError):
-        bc.read_config(nonexistent_path)
-
-
-def test_validate_config_valid():
-    """Test validate_config() for a valid config file."""
-    valid_config = bu.load_package_data("test/config-valid.yml")
-    assert bc.validate_config(valid_config)
-
-
-def test_validate_config_invalid():
-    """Test validate_config() for an invalid config file."""
-    invalid_config = bu.load_package_data("test/config-invalid.yml")
-    with pytest.raises(bc.ConfigValidationError):
-        bc.validate_config(invalid_config)
-=======
 
 @pytest.mark.parametrize(
     ("config_str", "pytest_error"),
@@ -172,5 +134,4 @@
 def test_read_config(config_path, all_optional_config):
     """Test overall behaviour of read_config."""
     output_config = bc.read_config(config_path)
-    assert pformat(output_config) == pformat(all_optional_config)
->>>>>>> 77ea2ad1
+    assert pformat(output_config) == pformat(all_optional_config)