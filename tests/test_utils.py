--- conflicted
+++ resolved
@@ -19,7 +19,6 @@
 def test_load_package_data_fail():
     """Test load_package_data() fails as expected."""
     with pytest.raises(FileNotFoundError):
-<<<<<<< HEAD
         missing = bu.load_package_data('config-missing.yml')
 
 
@@ -45,8 +44,6 @@
     """Test interpolate_file_template() fails as expected."""
     result = bu.interpolate_file_template('test/template.j2', notmyarg='PASS')
     assert result != 'This is a template. PASS'
-=======
-        bu.load_package_data("config-missing.yml")
 
 
 def test_get_logger_singleton_pass():
@@ -62,5 +59,4 @@
     logger1 = bu.get_logger(name="benchcab")
     logger2 = bu.get_logger(name="benchcab2")
 
-    assert logger1 is not logger2
->>>>>>> 3b40cd46
+    assert logger1 is not logger2