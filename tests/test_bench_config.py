"""`pytest` tests for bench_config.py"""

import os
import pytest
import yaml

from tests.common import make_barebones_config
from benchcab.bench_config import check_config, read_config, get_science_config_id
from benchcab.internal import DEFAULT_SCIENCE_CONFIGURATIONS


def test_check_config():
    """Tests for `check_config()`."""

    # Success case: test barebones config is valid
    config = make_barebones_config()
    check_config(config)

    # Success case: branch configuration with missing revision key
    config = make_barebones_config()
    config["realisations"][0].pop("revision")
    check_config(config)

    # Success case: branch configuration with missing patch key
    config = make_barebones_config()
    config["realisations"][0].pop("patch")
    check_config(config)

    # Success case: test experiment with site id from the
    # five-site-test is valid
    config = make_barebones_config()
    config["experiment"] = "AU-Tum"
    check_config(config)

    # Success case: test config without science_configurations is valid
    config = make_barebones_config()
    config.pop("science_configurations")
    check_config(config)

    # Failure case: test config without project key raises an exception
    with pytest.raises(ValueError):
        config = make_barebones_config()
        config.pop("project")
        check_config(config)

    # Failure case: test config without user key raises an exception
    with pytest.raises(ValueError):
        config = make_barebones_config()
        config.pop("user")
        check_config(config)

    # Failure case: test config without realisations key raises an exception
    with pytest.raises(ValueError):
        config = make_barebones_config()
        config.pop("realisations")
        check_config(config)

    # Failure case: test config without modules key raises an exception
    with pytest.raises(ValueError):
        config = make_barebones_config()
        config.pop("modules")
        check_config(config)

    # Failure case: test config without experiment key raises an exception
    with pytest.raises(ValueError):
        config = make_barebones_config()
        config.pop("experiment")
        check_config(config)

    # Failure case: test config with invalid experiment key raises an exception
    with pytest.raises(ValueError):
        config = make_barebones_config()
        config["experiment"] = "foo"
        check_config(config)

    # Failure case: test config with invalid experiment key (not a subset of
    # five-site-test) raises an exception
    with pytest.raises(ValueError):
        config = make_barebones_config()
        config["experiment"] = "CH-Dav"
        check_config(config)

    # Failure case: test config when realisations contains more than two keys
    with pytest.raises(ValueError):
        config = make_barebones_config()
        config["realisations"][2] = {
            "name": "my_new_branch",
            "revision": -1,
            "trunk": False,
            "share_branch": False,
        }
        check_config(config)

    # Failure case: test config when realisations contains less than two keys
    with pytest.raises(ValueError):
        config = make_barebones_config()
        config["realisations"].pop(1)
        check_config(config)

    # Failure case: 'name' key is missing in branch configuration
    with pytest.raises(ValueError):
        config = make_barebones_config()
        config["realisations"][1].pop("name")
        check_config(config)

    # Failure case: 'trunk' key is missing in branch configuration
    with pytest.raises(ValueError):
        config = make_barebones_config()
        config["realisations"][1].pop("trunk")
        check_config(config)

    # Failure case: 'share_branch' key is missing in branch configuration
    with pytest.raises(ValueError):
        config = make_barebones_config()
        config["realisations"][1].pop("share_branch")
        check_config(config)

    # Failure case: test config with empty science_configurations key
    # raises an exception
    with pytest.raises(ValueError):
        config = make_barebones_config()
        config["science_configurations"] = {}
        check_config(config)

    # Failure case: science_configurations contains outer dictionary key
    # with invalid naming convention
    with pytest.raises(ValueError):
        config = make_barebones_config()
        config["science_configurations"] = {"science1": {"some_setting": True}}
        check_config(config)

    # Failure case: science_configurations contains outer dictionary key
    # with invalid naming convention
    with pytest.raises(ValueError):
        config = make_barebones_config()
        config["science_configurations"] = {"sci_0": {"some_setting": True}}
        check_config(config)

    # Failure case: science_configurations contains outer dictionary key
    # with invalid naming convention
    with pytest.raises(ValueError):
        config = make_barebones_config()
        config["science_configurations"] = {"sci": {"some_setting": True}}
        check_config(config)

    # Failure case: science_configurations contains outer dictionary key
    # with invalid naming convention
    with pytest.raises(ValueError):
        config = make_barebones_config()
        config["science_configurations"] = {"0": {"some_setting": True}}
        check_config(config)

    # Failure case: user key is not a string
    with pytest.raises(TypeError):
        config = make_barebones_config()
        config["user"] = 123
        check_config(config)

    # Failure case: project key is not a string
    with pytest.raises(TypeError):
        config = make_barebones_config()
        config["project"] = 123
        check_config(config)

    # Failure case: realisations key is not a dictionary
    with pytest.raises(TypeError):
        config = make_barebones_config()
        config["realisations"] = ["foo", "bar"]
        check_config(config)

    # Failure case: modules key is not a list
    with pytest.raises(TypeError):
        config = make_barebones_config()
        config["modules"] = "netcdf"
        check_config(config)

    # Failure case: experiment key is not a string
    with pytest.raises(TypeError):
        config = make_barebones_config()
        config["experiment"] = 0
        check_config(config)

    # Failure case: type of config["branch"]["revision"] is
    # not an integer
    with pytest.raises(TypeError):
        config = make_barebones_config()
        config["realisations"][1]["revision"] = "-1"
        check_config(config)

    # Failure case: type of config["branch"]["trunk"] is
    # not an boolean
    with pytest.raises(TypeError):
        config = make_barebones_config()
        config["realisations"][1]["trunk"] = 0
        check_config(config)

    # Failure case: type of config["branch"]["share_branch"] is
    # not a boolean
    with pytest.raises(TypeError):
        config = make_barebones_config()
        config["realisations"][1]["share_branch"] = "0"
        check_config(config)

<<<<<<< HEAD
    # Failure case: type of config["science_configurations"] is
    # not a dictionary
    with pytest.raises(TypeError):
        config = make_barebones_config()
        config["science_configurations"] = r"cable_user%GS_SWITCH = 'medlyn'"
=======
    # Failure case: type of patch key is not a dictionary
    with pytest.raises(TypeError):
        config = make_barebones_config()
        config["realisations"][1]["patch"] = r"cable_user%ENABLE_SOME_FEATURE = .FALSE."
>>>>>>> ad3727c2
        check_config(config)


def test_read_config():
    """Tests for `read_config()`."""

    # Success case: write config to file, then read config from file
    config = make_barebones_config()
    filename = "config-barebones.yaml"

    with open(filename, "w", encoding="utf-8") as file:
        yaml.dump(config, file)

    res = read_config(filename)
    os.remove(filename)
    assert config == res

    # Success case: a specified branch with a missing revision number
    # should return a config with the default revision number
    config = make_barebones_config()
    config["realisations"][0].pop("revision")
    filename = "config-barebones.yaml"

    with open(filename, "w", encoding="utf-8") as file:
        yaml.dump(config, file)

    res = read_config(filename)
    os.remove(filename)
    assert config != res
    assert res["realisations"][0]["revision"] == -1

<<<<<<< HEAD
    # Success case: a config with missing science_configurations key should return a
    # config with config['science_configurations'] set to its default value
    config = make_barebones_config()
    config.pop("science_configurations")
    filename = "config-barebones.yaml"
=======
    # Success case: a specified branch with a missing patch dictionary
    # should return a config with patch set to its default value
    config = make_barebones_config()
    config["realisations"][0].pop("patch")
    filename = "config-barebones.yaml"

    with open(filename, "w", encoding="utf-8") as file:
        yaml.dump(config, file)

    res = read_config(filename)
    os.remove(filename)
    assert config != res
    assert res["realisations"][0]["patch"] == {}

>>>>>>> ad3727c2

    with open(filename, "w", encoding="utf-8") as file:
        yaml.dump(config, file)

    res = read_config(filename)
    os.remove(filename)
    assert config != res
    assert res["science_configurations"] == DEFAULT_SCIENCE_CONFIGURATIONS


def test_get_science_config_id():
    """Tests for `check_science_config()`."""

    # Success case: single digit id
    assert get_science_config_id("sci0") == "0"

    # Success case: multi digit id
    assert get_science_config_id("sci000") == "000"

    # Failure case: outer dictionary key with invalid naming convention
    with pytest.raises(ValueError):
        get_science_config_id("science1")

    # Failure case: outer dictionary key with invalid naming convention
    with pytest.raises(ValueError):
        get_science_config_id("sci_0")

    # Failure case: outer dictionary key with invalid naming convention
    with pytest.raises(ValueError):
        get_science_config_id("sci")

    # Failure case: outer dictionary key with invalid naming convention
    with pytest.raises(ValueError):
        get_science_config_id("0")<|MERGE_RESOLUTION|>--- conflicted
+++ resolved
@@ -201,18 +201,17 @@
         config["realisations"][1]["share_branch"] = "0"
         check_config(config)
 
-<<<<<<< HEAD
     # Failure case: type of config["science_configurations"] is
     # not a dictionary
     with pytest.raises(TypeError):
         config = make_barebones_config()
         config["science_configurations"] = r"cable_user%GS_SWITCH = 'medlyn'"
-=======
+        check_config(config)
+
     # Failure case: type of patch key is not a dictionary
     with pytest.raises(TypeError):
         config = make_barebones_config()
         config["realisations"][1]["patch"] = r"cable_user%ENABLE_SOME_FEATURE = .FALSE."
->>>>>>> ad3727c2
         check_config(config)
 
 
@@ -244,13 +243,7 @@
     assert config != res
     assert res["realisations"][0]["revision"] == -1
 
-<<<<<<< HEAD
-    # Success case: a config with missing science_configurations key should return a
-    # config with config['science_configurations'] set to its default value
-    config = make_barebones_config()
-    config.pop("science_configurations")
-    filename = "config-barebones.yaml"
-=======
+
     # Success case: a specified branch with a missing patch dictionary
     # should return a config with patch set to its default value
     config = make_barebones_config()
@@ -265,8 +258,13 @@
     assert config != res
     assert res["realisations"][0]["patch"] == {}
 
->>>>>>> ad3727c2
-
+
+    # Success case: a config with missing science_configurations key should return a
+    # config with config['science_configurations'] set to its default value
+    config = make_barebones_config()
+    config.pop("science_configurations")
+    filename = "config-barebones.yaml"
+    
     with open(filename, "w", encoding="utf-8") as file:
         yaml.dump(config, file)
 
