"""`pytest` tests for `utils/pbs.py`."""

from benchcab import internal
from benchcab.utils.pbs import render_job_script

import pytest
import re


class TestRenderJobScript:
    """Tests for `render_job_script()`."""

    def test_default_job_script(self):
        """Success case: test default job script generated is correct."""
        assert render_job_script(
            project="tm70",
            config_path="/path/to/config.yaml",
            modules=["foo", "bar", "baz"],
            pbs_config=internal.FLUXSITE_DEFAULT_PBS,
            benchcab_path="/absolute/path/to/benchcab",
        ) == (
            f"""#!/bin/bash
#PBS -l wd
#PBS -l ncpus={internal.FLUXSITE_DEFAULT_PBS["ncpus"]}
#PBS -l mem={internal.FLUXSITE_DEFAULT_PBS["mem"]}
#PBS -l walltime={internal.FLUXSITE_DEFAULT_PBS["walltime"]}
#PBS -q normal
#PBS -P tm70
#PBS -j oe
#PBS -m e
#PBS -l storage=gdata/ks32+gdata/hh5+gdata/wd9

module purge
module load foo
module load bar
module load baz

set -ev

/absolute/path/to/benchcab fluxsite-run-tasks --config=/path/to/config.yaml 

/absolute/path/to/benchcab fluxsite-bitwise-cmp --config=/path/to/config.yaml 

"""
        )

    def test_verbose_flag_added_to_command_line_arguments(self):
        """Success case: test verbose flag is added to command line arguments."""
        assert render_job_script(
            project="tm70",
            config_path="/path/to/config.yaml",
            modules=["foo", "bar", "baz"],
            pbs_config=internal.FLUXSITE_DEFAULT_PBS,
            verbose=True,
            benchcab_path="/absolute/path/to/benchcab",
        ) == (
            f"""#!/bin/bash
#PBS -l wd
#PBS -l ncpus={internal.FLUXSITE_DEFAULT_PBS["ncpus"]}
#PBS -l mem={internal.FLUXSITE_DEFAULT_PBS["mem"]}
#PBS -l walltime={internal.FLUXSITE_DEFAULT_PBS["walltime"]}
#PBS -q normal
#PBS -P tm70
#PBS -j oe
#PBS -m e
#PBS -l storage=gdata/ks32+gdata/hh5+gdata/wd9

module purge
module load foo
module load bar
module load baz

set -ev

/absolute/path/to/benchcab fluxsite-run-tasks --config=/path/to/config.yaml -v

/absolute/path/to/benchcab fluxsite-bitwise-cmp --config=/path/to/config.yaml -v

"""
        )

    def test_skip_bitwise_comparison_step(self):
        """Success case: skip fluxsite-bitwise-cmp step."""
        assert render_job_script(
            project="tm70",
            config_path="/path/to/config.yaml",
            modules=["foo", "bar", "baz"],
            pbs_config=internal.FLUXSITE_DEFAULT_PBS,
            skip_bitwise_cmp=True,
            benchcab_path="/absolute/path/to/benchcab",
        ) == (
            f"""#!/bin/bash
#PBS -l wd
#PBS -l ncpus={internal.FLUXSITE_DEFAULT_PBS["ncpus"]}
#PBS -l mem={internal.FLUXSITE_DEFAULT_PBS["mem"]}
#PBS -l walltime={internal.FLUXSITE_DEFAULT_PBS["walltime"]}
#PBS -q normal
#PBS -P tm70
#PBS -j oe
#PBS -m e
#PBS -l storage=gdata/ks32+gdata/hh5+gdata/wd9

module purge
module load foo
module load bar
module load baz

set -ev

/absolute/path/to/benchcab fluxsite-run-tasks --config=/path/to/config.yaml 

"""
        )

    def test_pbs_config_parameters(self):
        """Success case: specify parameters in pbs_config."""
        assert render_job_script(
            project="tm70",
            config_path="/path/to/config.yaml",
            modules=["foo", "bar", "baz"],
            skip_bitwise_cmp=True,
            benchcab_path="/absolute/path/to/benchcab",
            pbs_config={
                "ncpus": 4,
                "mem": "16GB",
                "walltime": "00:00:30",
                "storage": ["gdata/foo"],
            },
        ) == (
            """#!/bin/bash
#PBS -l wd
#PBS -l ncpus=4
#PBS -l mem=16GB
#PBS -l walltime=00:00:30
#PBS -q normal
#PBS -P tm70
#PBS -j oe
#PBS -m e
#PBS -l storage=gdata/ks32+gdata/hh5+gdata/wd9+gdata/foo

module purge
module load foo
module load bar
module load baz

set -ev

/absolute/path/to/benchcab fluxsite-run-tasks --config=/path/to/config.yaml 

"""
<<<<<<< HEAD
=======
        )

    def test_default_pbs_config(self):
        """Success case: if the pbs_config is empty, use the default values."""
        assert render_job_script(
            project="tm70",
            config_path="/path/to/config.yaml",
            modules=["foo", "bar", "baz"],
            skip_bitwise_cmp=True,
            benchcab_path="/absolute/path/to/benchcab",
            pbs_config={},
        ) == (
            f"""#!/bin/bash
#PBS -l wd
#PBS -l ncpus={internal.FLUXSITE_DEFAULT_PBS["ncpus"]}
#PBS -l mem={internal.FLUXSITE_DEFAULT_PBS["mem"]}
#PBS -l walltime={internal.FLUXSITE_DEFAULT_PBS["walltime"]}
#PBS -q normal
#PBS -P tm70
#PBS -j oe
#PBS -m e
#PBS -l storage=gdata/ks32+gdata/hh5+gdata/wd9

module purge
module load foo
module load bar
module load baz

set -ev

/absolute/path/to/benchcab fluxsite-run-tasks --config=/path/to/config.yaml 

"""
>>>>>>> d4576398
        )<|MERGE_RESOLUTION|>--- conflicted
+++ resolved
@@ -148,40 +148,4 @@
 /absolute/path/to/benchcab fluxsite-run-tasks --config=/path/to/config.yaml 
 
 """
-<<<<<<< HEAD
-=======
-        )
-
-    def test_default_pbs_config(self):
-        """Success case: if the pbs_config is empty, use the default values."""
-        assert render_job_script(
-            project="tm70",
-            config_path="/path/to/config.yaml",
-            modules=["foo", "bar", "baz"],
-            skip_bitwise_cmp=True,
-            benchcab_path="/absolute/path/to/benchcab",
-            pbs_config={},
-        ) == (
-            f"""#!/bin/bash
-#PBS -l wd
-#PBS -l ncpus={internal.FLUXSITE_DEFAULT_PBS["ncpus"]}
-#PBS -l mem={internal.FLUXSITE_DEFAULT_PBS["mem"]}
-#PBS -l walltime={internal.FLUXSITE_DEFAULT_PBS["walltime"]}
-#PBS -q normal
-#PBS -P tm70
-#PBS -j oe
-#PBS -m e
-#PBS -l storage=gdata/ks32+gdata/hh5+gdata/wd9
-
-module purge
-module load foo
-module load bar
-module load baz
-
-set -ev
-
-/absolute/path/to/benchcab fluxsite-run-tasks --config=/path/to/config.yaml 
-
-"""
->>>>>>> d4576398
         )