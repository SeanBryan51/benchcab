# Copyright 2022 ACCESS-NRI and contributors. See the top-level COPYRIGHT file for details.
# SPDX-License-Identifier: Apache-2.0

# ruff: noqa: PTH118

"""Top-level utilities."""
import json
import logging
import os
import pkgutil
import sys
from importlib import resources
from pathlib import Path
from jinja2 import Environment, BaseLoader

import yaml

# List of one-argument decoding functions.
PACKAGE_DATA_DECODERS = dict(
    json=json.loads,
    yml=yaml.safe_load
)


def get_installed_root() -> Path:
    """Get the installed root of the benchcab installation.

    Returns
    -------
    Path
        Path to the installed root.

    """
    return Path(resources.files("benchcab"))


def load_package_data(filename: str) -> dict:
    """Load data out of the installed package data directory.

    Parameters
    ----------
    filename : str
        Filename of the file to load out of the data directory.

    """
    # Work out the encoding of requested file.
    ext = filename.split(".")[-1]

    # Alias yaml and yml.
    ext = ext if ext != "yaml" else "yml"

    # Extract from the installations data directory.
    raw = pkgutil.get_data("benchcab", os.path.join("data", filename)).decode("utf-8")

    # If there is no explicit decoder, just return the raw text
    if ext not in PACKAGE_DATA_DECODERS.keys():
        return raw

    # Decode and return.
    return PACKAGE_DATA_DECODERS[ext](raw)


<<<<<<< HEAD
def interpolate_string_template(template, **kwargs):
    """Interpolate a string template with kwargs.

    Parameters
    ----------
    template : str
        Template string to interpolate over.

    Returns
    -------
    str
        Interpolated string.
    """
    _template = Environment(loader=BaseLoader()).from_string(template)
    return _template.render(**kwargs)


def interpolate_file_template(template_file, **kwargs):
    """Interpolate kwargs directly into a j2 template file from the data directory.

    Parameters
    ----------
    template_file : str
        Filepath slug in the benchcab data directory.

    Returns
    -------
    str
        Interpolated template string.
    """
    template = load_package_data(template_file)
    return interpolate_string_template(template, **kwargs)
=======
def get_logger(name="benchcab", level="debug"):
    """Get a logger instance.

    Parameters
    ----------
    name : str, optional
        Name, by default 'benchcab'
    level : str, optional
        Level, by default 'debug'

    Returns
    -------
    logging.Logger
        A logger instance guaranteed to be singleton if called with the same params.

    """
    # Get or create a logger
    logger = logging.getLogger(name)

    # Workaround for native singleton property.
    # NOTE: This will ignore the provided level and give you whatever was first set.
    if logger.level != logging.NOTSET:
        return logger

    # Set the level
    level = getattr(logging, level.upper())
    logger.setLevel(level)

    # Create the formatter
    log_format = (
        "%(asctime)s - %(levelname)s - %(module)s.%(filename)s:%(lineno)s - %(message)s"
    )
    formatter = logging.Formatter(log_format)

    # Create/set the handler to point to stdout
    handler = logging.StreamHandler(sys.stdout)
    handler.setFormatter(formatter)
    logger.addHandler(handler)

    return logger
>>>>>>> 3b40cd46
<|MERGE_RESOLUTION|>--- conflicted
+++ resolved
@@ -60,7 +60,6 @@
     return PACKAGE_DATA_DECODERS[ext](raw)
 
 
-<<<<<<< HEAD
 def interpolate_string_template(template, **kwargs):
     """Interpolate a string template with kwargs.
 
@@ -93,7 +92,8 @@
     """
     template = load_package_data(template_file)
     return interpolate_string_template(template, **kwargs)
-=======
+
+
 def get_logger(name="benchcab", level="debug"):
     """Get a logger instance.
 
@@ -133,5 +133,4 @@
     handler.setFormatter(formatter)
     logger.addHandler(handler)
 
-    return logger
->>>>>>> 3b40cd46
+    return logger