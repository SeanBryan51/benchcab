--- conflicted
+++ resolved
@@ -206,18 +206,6 @@
             self.logger.error(exc.output)
             raise
 
-<<<<<<< HEAD
-        print(
-            f"PBS job submitted: {proc.stdout.strip()}\n"
-            "The CABLE log file for each task is written to "
-            f"{internal.FLUXSITE_DIRS['LOG']}/<task_name>_log.txt\n"
-            "The CABLE standard output for each task is written to "
-            f"{internal.FLUXSITE_DIRS['TASKS']}/<task_name>/out.txt\n"
-            "The NetCDF output for each task is written to "
-            f"{internal.FLUXSITE_DIRS['OUTPUT']}/<task_name>_out.nc"
-        )
-        print("")
-=======
         self.logger.info(f"PBS job submitted: {proc.stdout.strip()}")
         self.logger.info("CABLE log file for each task is written to:")
         self.logger.info(f"{internal.FLUXSITE_DIRS['LOG']}/<task_name>_log.txt")
@@ -225,7 +213,6 @@
         self.logger.info(f"{internal.FLUXSITE_DIRS['TASKS']}/<task_name>/out.txt")
         self.logger.info("The NetCDF output for each task is written to:")
         self.logger.info(f"{internal.FLUXSITE_DIRS['OUTPUT']}/<task_name>_out.nc")
->>>>>>> 3b40cd46
 
     def checkout(self, config_path: str):
         """Endpoint for `benchcab checkout`."""
@@ -246,13 +233,7 @@
         with rev_number_log_path.open("w", encoding="utf-8") as file:
             file.write(rev_number_log)
 
-<<<<<<< HEAD
-        print("")
-
-    def build(self, config_path: str, verbose: bool, mpi=False):
-=======
-    def build(self, config_path: str):
->>>>>>> 3b40cd46
+    def build(self, config_path: str, mpi=False):
         """Endpoint for `benchcab build`."""
         config = self._get_config(config_path)
         self._validate_environment(project=config["project"], modules=config["modules"])
@@ -265,49 +246,26 @@
                 repo.custom_build(modules=config["modules"])
 
             else:
-<<<<<<< HEAD
                 build_mode = "with MPI" if mpi else "serially"
-                print(f"Compiling CABLE {build_mode} for realisation {repo.name}...")
-                repo.pre_build(verbose=verbose, mpi=mpi)
-                repo.run_build(modules=config["modules"], verbose=verbose, mpi=mpi)
-                repo.post_build(verbose=verbose, mpi=mpi)
-            print(f"Successfully compiled CABLE for realisation {repo.name}")
-        print("")
-
-    def fluxsite_setup_work_directory(self, config_path: str, verbose: bool):
-=======
-                build_mode = "with MPI" if internal.MPI else "serially"
                 self.logger.info(
                     f"Compiling CABLE {build_mode} for realisation {repo.name}..."
                 )
-                repo.pre_build()
-                repo.run_build(modules=config["modules"])
-                repo.post_build()
+                repo.pre_build(mpi=mpi)
+                repo.run_build(modules=config["modules"], mpi=mpi)
+                repo.post_build(mpi=mpi)
             self.logger.info(f"Successfully compiled CABLE for realisation {repo.name}")
 
     def fluxsite_setup_work_directory(self, config_path: str):
->>>>>>> 3b40cd46
         """Endpoint for `benchcab fluxsite-setup-work-dir`."""
         config = self._get_config(config_path)
         self._validate_environment(project=config["project"], modules=config["modules"])
 
-<<<<<<< HEAD
-        print("Setting up run directory tree for fluxsite tests...")
-        setup_fluxsite_directory_tree(verbose=verbose)
-        print("Setting up tasks...")
-        for task in self._get_fluxsite_tasks(config):
-            task.setup_task(verbose=verbose)
-        print("Successfully setup fluxsite tasks")
-        print("")
-=======
-        tasks = self.tasks if self.tasks else self._initialise_tasks(config)
         self.logger.info("Setting up run directory tree for fluxsite tests...")
         setup_fluxsite_directory_tree()
         self.logger.info("Setting up tasks...")
-        for task in tasks:
+        for task in self._get_fluxsite_tasks(config):
             task.setup_task()
         self.logger.info("Successfully setup fluxsite tasks")
->>>>>>> 3b40cd46
 
     def fluxsite_run_tasks(self, config_path: str):
         """Endpoint for `benchcab fluxsite-run-tasks`."""
@@ -315,25 +273,13 @@
         self._validate_environment(project=config["project"], modules=config["modules"])
         tasks = self._get_fluxsite_tasks(config)
 
-<<<<<<< HEAD
-        print("Running fluxsite tasks...")
-        if config["fluxsite"]["multiprocess"]:
-            ncpus = config["fluxsite"]["pbs"]["ncpus"]
-            fluxsite.run_tasks_in_parallel(tasks, n_processes=ncpus, verbose=verbose)
-        else:
-            fluxsite.run_tasks(tasks, verbose=verbose)
-        print("Successfully ran fluxsite tasks")
-        print("")
-=======
-        tasks = self.tasks if self.tasks else self._initialise_tasks(config)
         self.logger.info("Running fluxsite tasks...")
         if config["fluxsite"]["multiprocess"]:
             ncpus = config["fluxsite"]["pbs"]["ncpus"]
-            run_tasks_in_parallel(tasks, n_processes=ncpus)
+            fluxsite.run_tasks_in_parallel(tasks, n_processes=ncpus)
         else:
-            run_tasks(tasks)
+            fluxsite.run_tasks(tasks)
         self.logger.info("Successfully ran fluxsite tasks")
->>>>>>> 3b40cd46
 
     def fluxsite_bitwise_cmp(self, config_path: str):
         """Endpoint for `benchcab fluxsite-bitwise-cmp`."""
@@ -369,57 +315,44 @@
         else:
             self.fluxsite_submit_job(config_path, skip)
 
-<<<<<<< HEAD
-    def spatial_setup_work_directory(self, config_path: str, verbose: bool):
+    def spatial_setup_work_directory(self, config_path: str):
         """Endpoint for `benchcab spatial-setup-work-dir`."""
         config = self._get_config(config_path)
         self._validate_environment(project=config["project"], modules=config["modules"])
 
-        print("Setting up run directory tree for spatial tests...")
+        self.logger.info("Setting up run directory tree for spatial tests...")
         setup_spatial_directory_tree()
-        print("Setting up tasks...")
+        self.logger.info("Setting up tasks...")
         try:
             payu_config = config["spatial"]["payu"]["config"]
         except KeyError:
             payu_config = None
         for task in self._get_spatial_tasks(config):
-            task.setup_task(payu_config=payu_config, verbose=verbose)
-        print("Successfully setup spatial tasks")
-        print("")
-
-    def spatial_run_tasks(self, config_path: str, verbose: bool):
+            task.setup_task(payu_config=payu_config)
+        self.logger.info("Successfully setup spatial tasks")
+
+    def spatial_run_tasks(self, config_path: str):
         """Endpoint for `benchcab spatial-run-tasks`."""
         config = self._get_config(config_path)
         self._validate_environment(project=config["project"], modules=config["modules"])
 
-        print("Running spatial tasks...")
-        spatial.run_tasks(tasks=self._get_spatial_tasks(config), verbose=verbose)
-        print("Successfully dispatched payu jobs")
-        print("")
-
-    def spatial(self, config_path: str, verbose: bool, skip: list):
-=======
-    def spatial(self, config_path: str):
->>>>>>> 3b40cd46
+        self.logger.info("Running spatial tasks...")
+        spatial.run_tasks(tasks=self._get_spatial_tasks(config))
+        self.logger.info("Successfully dispatched payu jobs")
+
+    def spatial(self, config_path: str, skip: list):
         """Endpoint for `benchcab spatial`."""
-        self.checkout(config_path, verbose)
-        self.build(config_path, verbose, mpi=True)
-        self.spatial_setup_work_directory(config_path, verbose)
-        self.spatial_run_tasks(config_path, verbose)
-
-<<<<<<< HEAD
-    def run(self, config_path: str, verbose: bool, skip: list[str]):
+        self.checkout(config_path)
+        self.build(config_path, mpi=True)
+        self.spatial_setup_work_directory(config_path)
+        self.spatial_run_tasks(config_path)
+
+    def run(self, config_path: str, skip: list[str]):
         """Endpoint for `benchcab run`."""
-        self.checkout(config_path, verbose)
-        self.build(config_path, verbose)
-        self.build(config_path, verbose, mpi=True)
-        self.fluxsite_setup_work_directory(config_path, verbose)
-        self.spatial_setup_work_directory(config_path, verbose)
-        self.fluxsite_submit_job(config_path, verbose, skip)
-        self.spatial_run_tasks(config_path, verbose)
-=======
-    def run(self, config_path: str, no_submit: bool, skip: list[str]):
-        """Endpoint for `benchcab run`."""
-        self.fluxsite(config_path, no_submit, skip)
-        self.spatial(config_path)
->>>>>>> 3b40cd46
+        self.checkout(config_path)
+        self.build(config_path)
+        self.build(config_path, mpi=True)
+        self.fluxsite_setup_work_directory(config_path)
+        self.spatial_setup_work_directory(config_path)
+        self.fluxsite_submit_job(config_path, skip)
+        self.spatial_run_tasks(config_path)