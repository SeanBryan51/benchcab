--- conflicted
+++ resolved
@@ -59,17 +59,14 @@
         self._models: list[Model] = []
         self.tasks: list[Task] = []  # initialise fluxsite tasks lazily
 
-<<<<<<< HEAD
         # Get the logger object
         self.logger = get_logger()
-=======
         self._set_environment()
 
     def _set_environment(self):
         """Sets environment variables on current user environment."""
         # Prioritize system binaries over externally set $PATHs (#220)
         os.environ["PATH"] = f"{':'.join(internal.SYSTEM_PATHS)}:{os.environ['PATH']}"
->>>>>>> b560dd86
 
     def _validate_environment(self, project: str, modules: list):
         """Performs checks on current user environment."""
