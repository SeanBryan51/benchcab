# Copyright 2022 ACCESS-NRI and contributors. See the top-level COPYRIGHT file for details.
# SPDX-License-Identifier: Apache-2.0

"""Contains the benchcab application class."""

import grp
import os
import sys
from pathlib import Path
from subprocess import CalledProcessError
from typing import Optional

from benchcab import internal
from benchcab.comparison import run_comparisons, run_comparisons_in_parallel
from benchcab.config import read_config
from benchcab.environment_modules import EnvironmentModules, EnvironmentModulesInterface
from benchcab.fluxsite import (
    Task,
    get_fluxsite_comparisons,
    get_fluxsite_tasks,
    run_tasks,
    run_tasks_in_parallel,
)
from benchcab.internal import get_met_forcing_file_names
from benchcab.model import Model
from benchcab.utils import get_logger
from benchcab.utils.fs import mkdir, next_path
from benchcab.utils.pbs import render_job_script
from benchcab.utils.repo import SVNRepo, create_repo
from benchcab.utils.subprocess import SubprocessWrapper, SubprocessWrapperInterface
from benchcab.workdir import setup_fluxsite_directory_tree


class Benchcab:
    """A class that represents the `benchcab` application."""

    subprocess_handler: SubprocessWrapperInterface = SubprocessWrapper()
    modules_handler: EnvironmentModulesInterface = EnvironmentModules()

    def __init__(
        self,
        benchcab_exe_path: Optional[Path],
        validate_env: bool = True,
    ) -> None:
        """Constructor.

        Parameters
        ----------
        benchcab_exe_path : Optional[Path]
            Path to the executable.
        validate_env : bool, optional
            Validate the environment, by default True
        """
        self.benchcab_exe_path = benchcab_exe_path
        self.validate_env = validate_env

        self._config: Optional[dict] = None
        self._models: list[Model] = []
        self.tasks: list[Task] = []  # initialise fluxsite tasks lazily

        # Get the logger object
        self.logger = get_logger()

    def _validate_environment(self, project: str, modules: list):
        """Performs checks on current user environment."""
        if not self.validate_env:
            return

        if "gadi.nci" not in internal.NODENAME:
            self.logger.error("benchcab is currently implemented only on Gadi")
            sys.exit(1)

        namelist_dir = Path(internal.CWD / internal.NAMELIST_DIR)
        if not namelist_dir.exists():
            self.logger.error(
                "Cannot find 'namelists' directory in current working directory"
            )
            sys.exit(1)

        required_groups = [project, "ks32", "hh5"]
        groups = [grp.getgrgid(gid).gr_name for gid in os.getgroups()]
        if not set(required_groups).issubset(groups):
            self.logger.error(
                [
                    "User does not have the required group permissions.",
                    "The required groups are:",
                    " ,".join(required_groups),
                ]
            )
            sys.exit(1)

        for modname in modules:
            if not self.modules_handler.module_is_avail(modname):
                self.logger.error(f"Module ({modname}) is not available.")
                sys.exit(1)

        all_site_ids = set(
            internal.MEORG_EXPERIMENTS["five-site-test"]
            + internal.MEORG_EXPERIMENTS["forty-two-site-test"]
        )
        for site_id in all_site_ids:
            paths = list(internal.MET_DIR.glob(f"{site_id}*"))
            if not paths:
                self.logger.error(
                    [
                        f"Failed to infer met file for site id '{site_id}' in "
                        f"{internal.MET_DIR}."
                    ]
                )
                sys.exit(1)
            if len(paths) > 1:
                self.logger.error(
                    f"Multiple paths infered for site id: '{site_id}' in {internal.MET_DIR}."
                )
                sys.exit(1)

    def _get_config(self, config_path: str) -> dict:
        if not self._config:
            self._config = read_config(config_path)
        return self._config

    def _get_models(self, config: dict) -> list[Model]:
        if not self._models:
            for id, sub_config in enumerate(config["realisations"]):
                repo = create_repo(
                    spec=sub_config.pop("repo"),
                    path=internal.SRC_DIR
                    / (sub_config["name"] if sub_config["name"] else Path()),
                )
                self._models.append(Model(repo=repo, model_id=id, **sub_config))
        return self._models

    def _initialise_tasks(self, config: dict) -> list[Task]:
        """A helper method that initialises and returns the `tasks` attribute."""
        self.tasks = get_fluxsite_tasks(
            models=self._get_models(config),
            science_configurations=config["science_configurations"],
            fluxsite_forcing_file_names=get_met_forcing_file_names(
                config["fluxsite"]["experiment"]
            ),
        )
        return self.tasks

    def validate_config(self, config_path: str):
        """Endpoint for `benchcab validate_config`."""
        _ = self._get_config(config_path)

    def fluxsite_submit_job(self, config_path: str, skip: list[str]) -> None:
        """Submits the PBS job script step in the fluxsite test workflow."""
        config = self._get_config(config_path)
        self._validate_environment(project=config["project"], modules=config["modules"])
        if self.benchcab_exe_path is None:
            msg = "Path to benchcab executable is undefined."
            raise RuntimeError(msg)

        job_script_path = Path(internal.QSUB_FNAME)
        self.logger.info(
            "Creating PBS job script to run fluxsite tasks on compute nodes"
        )

        self.logger.info(f"job_script_path = {job_script_path}")

        with job_script_path.open("w", encoding="utf-8") as file:
            contents = render_job_script(
                project=config["project"],
                config_path=config_path,
                modules=config["modules"],
<<<<<<< HEAD
=======
                pbs_config=config["fluxsite"]["pbs"],
                verbose=verbose,
>>>>>>> 77ea2ad1
                skip_bitwise_cmp="fluxsite-bitwise-cmp" in skip,
                benchcab_path=str(self.benchcab_exe_path),
            )
            file.write(contents)

        try:
            proc = self.subprocess_handler.run_cmd(
                f"qsub {job_script_path}",
                capture_output=True,
            )
        except CalledProcessError as exc:
            self.logger.error("when submitting job to NCI queue, details to follow")
            self.logger.error(exc.output)
            raise

        self.logger.info(f"PBS job submitted: {proc.stdout.strip()}")
        self.logger.info("CABLE log file for each task is written to:")
        self.logger.info(f"{internal.FLUXSITE_DIRS['LOG']}/<task_name>_log.txt")
        self.logger.info("The CABLE standard output for each task is written to:")
        self.logger.info(f"{internal.FLUXSITE_DIRS['TASKS']}/<task_name>/out.txt")
        self.logger.info("The NetCDF output for each task is written to:")
        self.logger.info(f"{internal.FLUXSITE_DIRS['OUTPUT']}/<task_name>_out.nc")

    def checkout(self, config_path: str):
        """Endpoint for `benchcab checkout`."""
        config = self._get_config(config_path)
        self._validate_environment(project=config["project"], modules=config["modules"])

        mkdir(internal.SRC_DIR, exist_ok=True)

        self.logger.info("Checking out repositories...")
        rev_number_log = ""
        for model in self._get_models(config):
            model.repo.checkout()
            rev_number_log += f"{model.name}: {model.repo.get_revision()}\n"

<<<<<<< HEAD
        # TODO(Sean) we should archive revision numbers for CABLE-AUX
        cable_aux_repo = SVNRepo(
            svn_root=internal.CABLE_SVN_ROOT,
            branch_path=internal.CABLE_AUX_RELATIVE_SVN_PATH,
            path=internal.SRC_DIR / "CABLE-AUX",
        )
        cable_aux_repo.checkout()

=======
>>>>>>> 77ea2ad1
        rev_number_log_path = next_path("rev_number-*.log")
        self.logger.info(f"Writing revision number info to {rev_number_log_path}")
        with rev_number_log_path.open("w", encoding="utf-8") as file:
            file.write(rev_number_log)

    def build(self, config_path: str):
        """Endpoint for `benchcab build`."""
        config = self._get_config(config_path)
        self._validate_environment(project=config["project"], modules=config["modules"])

        for repo in self._get_models(config):
            if repo.build_script:

                self.logger.info("Compiling CABLE using custom build script for")
                self.logger.info(f"realisation {repo.name}")
                repo.custom_build(modules=config["modules"])

            else:
                build_mode = "with MPI" if internal.MPI else "serially"
                self.logger.info(
                    f"Compiling CABLE {build_mode} for realisation {repo.name}..."
                )
                repo.pre_build()
                repo.run_build(modules=config["modules"])
                repo.post_build()
            self.logger.info(f"Successfully compiled CABLE for realisation {repo.name}")

    def fluxsite_setup_work_directory(self, config_path: str):
        """Endpoint for `benchcab fluxsite-setup-work-dir`."""
        config = self._get_config(config_path)
        self._validate_environment(project=config["project"], modules=config["modules"])

        tasks = self.tasks if self.tasks else self._initialise_tasks(config)
        self.logger.info("Setting up run directory tree for fluxsite tests...")
        setup_fluxsite_directory_tree()
        self.logger.info("Setting up tasks...")
        for task in tasks:
            task.setup_task()
        self.logger.info("Successfully setup fluxsite tasks")

    def fluxsite_run_tasks(self, config_path: str):
        """Endpoint for `benchcab fluxsite-run-tasks`."""
        config = self._get_config(config_path)
        self._validate_environment(project=config["project"], modules=config["modules"])

        tasks = self.tasks if self.tasks else self._initialise_tasks(config)
<<<<<<< HEAD
        self.logger.info("Running fluxsite tasks...")
        try:
            multiprocess = config["fluxsite"]["multiprocess"]
        except KeyError:
            multiprocess = internal.FLUXSITE_DEFAULT_MULTIPROCESS
        if multiprocess:
            ncpus = config.get("pbs", {}).get(
                "ncpus", internal.FLUXSITE_DEFAULT_PBS["ncpus"]
            )
            run_tasks_in_parallel(tasks, n_processes=ncpus)
=======
        print("Running fluxsite tasks...")
        if config["fluxsite"]["multiprocess"]:
            ncpus = config["fluxsite"]["pbs"]["ncpus"]
            run_tasks_in_parallel(tasks, n_processes=ncpus, verbose=verbose)
>>>>>>> 77ea2ad1
        else:
            run_tasks(tasks)
        self.logger.info("Successfully ran fluxsite tasks")

    def fluxsite_bitwise_cmp(self, config_path: str):
        """Endpoint for `benchcab fluxsite-bitwise-cmp`."""
        config = self._get_config(config_path)
        self._validate_environment(project=config["project"], modules=config["modules"])

        if not self.modules_handler.module_is_loaded("nccmp/1.8.5.0"):
            self.modules_handler.module_load(
                "nccmp/1.8.5.0"
            )  # use `nccmp -df` for bitwise comparisons

        tasks = self.tasks if self.tasks else self._initialise_tasks(config)
        comparisons = get_fluxsite_comparisons(tasks)

<<<<<<< HEAD
        self.logger.info("Running comparison tasks...")
        try:
            multiprocess = config["fluxsite"]["multiprocess"]
        except KeyError:
            multiprocess = internal.FLUXSITE_DEFAULT_MULTIPROCESS
        if multiprocess:
            try:
                ncpus = config["fluxsite"]["pbs"]["ncpus"]
            except KeyError:
                ncpus = internal.FLUXSITE_DEFAULT_PBS["ncpus"]
            run_comparisons_in_parallel(comparisons, n_processes=ncpus)
=======
        print("Running comparison tasks...")
        if config["fluxsite"]["multiprocess"]:
            ncpus = config["fluxsite"]["pbs"]["ncpus"]
            run_comparisons_in_parallel(comparisons, n_processes=ncpus, verbose=verbose)
>>>>>>> 77ea2ad1
        else:
            run_comparisons(comparisons)
        self.logger.info("Successfully ran comparison tasks")

    def fluxsite(self, config_path: str, no_submit: bool, skip: list[str]):
        """Endpoint for `benchcab fluxsite`."""
        self.checkout(config_path)
        self.build(config_path)
        self.fluxsite_setup_work_directory(config_path)
        if no_submit:
            self.fluxsite_run_tasks(config_path)
            if "fluxsite-bitwise-cmp" not in skip:
                self.fluxsite_bitwise_cmp(config_path)
        else:
            self.fluxsite_submit_job(config_path, skip)

    def spatial(self, config_path: str):
        """Endpoint for `benchcab spatial`."""

    def run(self, config_path: str, no_submit: bool, skip: list[str]):
        """Endpoint for `benchcab run`."""
        self.fluxsite(config_path, no_submit, skip)
        self.spatial(config_path)<|MERGE_RESOLUTION|>--- conflicted
+++ resolved
@@ -165,11 +165,6 @@
                 project=config["project"],
                 config_path=config_path,
                 modules=config["modules"],
-<<<<<<< HEAD
-=======
-                pbs_config=config["fluxsite"]["pbs"],
-                verbose=verbose,
->>>>>>> 77ea2ad1
                 skip_bitwise_cmp="fluxsite-bitwise-cmp" in skip,
                 benchcab_path=str(self.benchcab_exe_path),
             )
@@ -206,17 +201,14 @@
             model.repo.checkout()
             rev_number_log += f"{model.name}: {model.repo.get_revision()}\n"
 
-<<<<<<< HEAD
         # TODO(Sean) we should archive revision numbers for CABLE-AUX
         cable_aux_repo = SVNRepo(
             svn_root=internal.CABLE_SVN_ROOT,
             branch_path=internal.CABLE_AUX_RELATIVE_SVN_PATH,
             path=internal.SRC_DIR / "CABLE-AUX",
         )
-        cable_aux_repo.checkout()
-
-=======
->>>>>>> 77ea2ad1
+        cable_aux_repo.checkout(verbose=verbose)
+
         rev_number_log_path = next_path("rev_number-*.log")
         self.logger.info(f"Writing revision number info to {rev_number_log_path}")
         with rev_number_log_path.open("w", encoding="utf-8") as file:
@@ -263,8 +255,7 @@
         self._validate_environment(project=config["project"], modules=config["modules"])
 
         tasks = self.tasks if self.tasks else self._initialise_tasks(config)
-<<<<<<< HEAD
-        self.logger.info("Running fluxsite tasks...")
+        print("Running fluxsite tasks...")
         try:
             multiprocess = config["fluxsite"]["multiprocess"]
         except KeyError:
@@ -273,13 +264,7 @@
             ncpus = config.get("pbs", {}).get(
                 "ncpus", internal.FLUXSITE_DEFAULT_PBS["ncpus"]
             )
-            run_tasks_in_parallel(tasks, n_processes=ncpus)
-=======
-        print("Running fluxsite tasks...")
-        if config["fluxsite"]["multiprocess"]:
-            ncpus = config["fluxsite"]["pbs"]["ncpus"]
             run_tasks_in_parallel(tasks, n_processes=ncpus, verbose=verbose)
->>>>>>> 77ea2ad1
         else:
             run_tasks(tasks)
         self.logger.info("Successfully ran fluxsite tasks")
@@ -297,8 +282,7 @@
         tasks = self.tasks if self.tasks else self._initialise_tasks(config)
         comparisons = get_fluxsite_comparisons(tasks)
 
-<<<<<<< HEAD
-        self.logger.info("Running comparison tasks...")
+        print("Running comparison tasks...")
         try:
             multiprocess = config["fluxsite"]["multiprocess"]
         except KeyError:
@@ -308,13 +292,7 @@
                 ncpus = config["fluxsite"]["pbs"]["ncpus"]
             except KeyError:
                 ncpus = internal.FLUXSITE_DEFAULT_PBS["ncpus"]
-            run_comparisons_in_parallel(comparisons, n_processes=ncpus)
-=======
-        print("Running comparison tasks...")
-        if config["fluxsite"]["multiprocess"]:
-            ncpus = config["fluxsite"]["pbs"]["ncpus"]
             run_comparisons_in_parallel(comparisons, n_processes=ncpus, verbose=verbose)
->>>>>>> 77ea2ad1
         else:
             run_comparisons(comparisons)
         self.logger.info("Successfully ran comparison tasks")
