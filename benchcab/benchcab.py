#!/usr/bin/env python

"""Contains the main program entry point for `benchcab`."""

import sys

from benchcab.job_script import create_job_script, submit_job
from benchcab.bench_config import read_config
from benchcab.benchtree import setup_fluxnet_directory_tree, setup_src_dir
from benchcab.build_cable import build_cable
from benchcab.get_cable import (
    checkout_cable,
    checkout_cable_auxiliary,
    archive_rev_number,
)
from benchcab.internal import validate_environment, get_met_sites, MULTIPROCESS
from benchcab.task import get_fluxnet_tasks, Task
from benchcab.cli import generate_parser
from benchcab.run_cable_site import run_tasks, run_tasks_in_parallel


class Benchcab:
    """A class that represents the `benchcab` application."""

    def __init__(self) -> None:
        self.args = generate_parser().parse_args(
            sys.argv[1:] if sys.argv[1:] else ["-h"]
        )
        self.config = read_config(self.args.config)
        self.tasks: list[Task] = []  # initialise fluxnet tasks lazily
        validate_environment(
            project=self.config["project"], modules=self.config["modules"]
        )

    def _initialise_tasks(self) -> list[Task]:
        """A helper method that initialises and returns the `tasks` attribute."""
        self.tasks = get_fluxnet_tasks(
<<<<<<< HEAD
            realisations=self.config['realisations'],
            science_configurations=self.config['science_configurations'],
            met_sites=get_met_sites(self.config['experiment'])
=======
            realisations=self.config["realisations"],
            science_config=self.config["science_configurations"],
            met_sites=get_met_sites(self.config["experiment"]),
>>>>>>> 2cb0ea56
        )
        return self.tasks

    def checkout(self):
        """Endpoint for `benchcab checkout`."""
        setup_src_dir()
<<<<<<< HEAD
        for branch in self.config['realisations']:
            checkout_cable(branch_config=branch, user=self.config['user'])
=======
        for branch in self.config["realisations"].values():
            checkout_cable(branch_config=branch, user=self.config["user"])
>>>>>>> 2cb0ea56
        checkout_cable_auxiliary()
        archive_rev_number()
        return self

    def build(self):
        """Endpoint for `benchcab build`."""
<<<<<<< HEAD
        for branch in self.config['realisations']:
            build_cable_offline(branch['name'], self.config['modules'])
=======
        for branch in self.config["realisations"].values():
            build_cable(branch["build_script"], branch["name"], self.config["modules"])
>>>>>>> 2cb0ea56
        return self

    def fluxnet_setup_work_directory(self):
        """Endpoint for `benchcab fluxnet-setup-work-dir`."""
        tasks = self.tasks if self.tasks else self._initialise_tasks()
        setup_fluxnet_directory_tree(fluxnet_tasks=tasks)
        for task in tasks:
            task.setup_task()
        return self

    def fluxnet_run_tasks(self):
        """Endpoint for `benchcab fluxnet-run-tasks`."""
        if self.args.no_submit:
            tasks = self.tasks if self.tasks else self._initialise_tasks()
            if MULTIPROCESS:
                run_tasks_in_parallel(tasks)
            else:
                run_tasks(tasks)
        else:
            create_job_script(
                project=self.config["project"],
                user=self.config["user"],
                config_path=self.args.config,
                modules=self.config["modules"],
            )
            submit_job()
        return self

    def fluxnet(self):
        """Endpoint for `benchcab fluxnet`."""
        self.checkout()
        self.build()
        self.fluxnet_setup_work_directory()
        self.fluxnet_run_tasks()
        return self

    def spatial(self):
        """Endpoint for `benchcab spatial`."""
        return self

    def run(self):
        """Endpoint for `benchcab run`."""
        self.fluxnet()
        self.spatial()
        return self

    def main(self):
        """Main function for `benchcab`."""

        if self.args.subcommand == "run":
            self.run()

        if self.args.subcommand == "checkout":
            self.checkout()

        if self.args.subcommand == "build":
            self.build()

        if self.args.subcommand == "fluxnet":
            self.fluxnet()

        if self.args.subcommand == "fluxnet-setup-work-dir":
            self.fluxnet_setup_work_directory()

        if self.args.subcommand == "fluxnet-run-tasks":
            self.fluxnet_run_tasks()

        if self.args.subcommand == "spatial":
            self.spatial()


def main():
    """Main program entry point for `benchcab`.

    This is required for setup.py entry_points
    """

    app = Benchcab()
    app.main()


if __name__ == "__main__":
    main()<|MERGE_RESOLUTION|>--- conflicted
+++ resolved
@@ -35,41 +35,25 @@
     def _initialise_tasks(self) -> list[Task]:
         """A helper method that initialises and returns the `tasks` attribute."""
         self.tasks = get_fluxnet_tasks(
-<<<<<<< HEAD
-            realisations=self.config['realisations'],
-            science_configurations=self.config['science_configurations'],
-            met_sites=get_met_sites(self.config['experiment'])
-=======
             realisations=self.config["realisations"],
-            science_config=self.config["science_configurations"],
+            science_configurations=self.config["science_configurations"],
             met_sites=get_met_sites(self.config["experiment"]),
->>>>>>> 2cb0ea56
         )
         return self.tasks
 
     def checkout(self):
         """Endpoint for `benchcab checkout`."""
         setup_src_dir()
-<<<<<<< HEAD
-        for branch in self.config['realisations']:
-            checkout_cable(branch_config=branch, user=self.config['user'])
-=======
-        for branch in self.config["realisations"].values():
+        for branch in self.config["realisations"]:
             checkout_cable(branch_config=branch, user=self.config["user"])
->>>>>>> 2cb0ea56
         checkout_cable_auxiliary()
         archive_rev_number()
         return self
 
     def build(self):
         """Endpoint for `benchcab build`."""
-<<<<<<< HEAD
-        for branch in self.config['realisations']:
-            build_cable_offline(branch['name'], self.config['modules'])
-=======
-        for branch in self.config["realisations"].values():
+        for branch in self.config["realisations"]:
             build_cable(branch["build_script"], branch["name"], self.config["modules"])
->>>>>>> 2cb0ea56
         return self
 
     def fluxnet_setup_work_directory(self):
