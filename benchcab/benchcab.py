# Copyright 2022 ACCESS-NRI and contributors. See the top-level COPYRIGHT file for details.
# SPDX-License-Identifier: Apache-2.0

"""Contains the benchcab application class."""

import grp
import os
import sys
from pathlib import Path
from subprocess import CalledProcessError
from typing import Optional

from benchcab import fluxsite, internal, spatial
from benchcab.comparison import run_comparisons, run_comparisons_in_parallel
from benchcab.config import read_config
from benchcab.environment_modules import EnvironmentModules, EnvironmentModulesInterface
from benchcab.internal import get_met_forcing_file_names
from benchcab.model import Model
from benchcab.utils.fs import mkdir, next_path
from benchcab.utils.pbs import render_job_script
from benchcab.utils.repo import SVNRepo, create_repo
from benchcab.utils.subprocess import SubprocessWrapper, SubprocessWrapperInterface
from benchcab.workdir import (
    setup_fluxsite_directory_tree,
    setup_spatial_directory_tree,
)


class Benchcab:
    """A class that represents the `benchcab` application."""

    subprocess_handler: SubprocessWrapperInterface = SubprocessWrapper()
    modules_handler: EnvironmentModulesInterface = EnvironmentModules()

    def __init__(
        self,
        benchcab_exe_path: Optional[Path],
        validate_env: bool = True,
    ) -> None:
        self.benchcab_exe_path = benchcab_exe_path
        self.validate_env = validate_env

        self._config: Optional[dict] = None
        self._models: list[Model] = []
        self._fluxsite_tasks: list[fluxsite.FluxsiteTask] = []
        self._spatial_tasks: list[spatial.SpatialTask] = []

    def _validate_environment(self, project: str, modules: list):
        """Performs checks on current user environment."""
        if not self.validate_env:
            return

        if "gadi.nci" not in internal.NODENAME:
            print("Error: benchcab is currently implemented only on Gadi")
            sys.exit(1)

        namelist_dir = Path(internal.CWD / internal.NAMELIST_DIR)
        if not namelist_dir.exists():
            print(
                "Error: cannot find 'namelists' directory in current working directory"
            )
            sys.exit(1)

        required_groups = [project, "ks32", "hh5"]
        groups = [grp.getgrgid(gid).gr_name for gid in os.getgroups()]
        if not set(required_groups).issubset(groups):
            print(
                "Error: user does not have the required group permissions.",
                "The required groups are:",
                ", ".join(required_groups),
            )
            sys.exit(1)

        for modname in modules:
            if not self.modules_handler.module_is_avail(modname):
                print(f"Error: module ({modname}) is not available.")
                sys.exit(1)

        all_site_ids = set(
            internal.MEORG_EXPERIMENTS["five-site-test"]
            + internal.MEORG_EXPERIMENTS["forty-two-site-test"]
        )
        for site_id in all_site_ids:
            paths = list(internal.MET_DIR.glob(f"{site_id}*"))
            if not paths:
                print(
                    f"Error: failed to infer met file for site id '{site_id}' in "
                    f"{internal.MET_DIR}."
                )
                sys.exit(1)
            if len(paths) > 1:
                print(
                    f"Error: multiple paths infered for site id: '{site_id}' in {internal.MET_DIR}."
                )
                sys.exit(1)

    def _get_config(self, config_path: str) -> dict:
        if not self._config:
            self._config = read_config(config_path)
        return self._config

    def _get_models(self, config: dict) -> list[Model]:
        if not self._models:
            for id, sub_config in enumerate(config["realisations"]):
                repo = create_repo(
                    spec=sub_config.pop("repo"),
                    path=internal.SRC_DIR
                    / (sub_config["name"] if sub_config["name"] else Path()),
                )
                self._models.append(Model(repo=repo, model_id=id, **sub_config))
        return self._models

<<<<<<< HEAD
    def _get_fluxsite_tasks(self, config: dict) -> list[fluxsite.FluxsiteTask]:
        if not self._fluxsite_tasks:
            self._fluxsite_tasks = fluxsite.get_fluxsite_tasks(
                models=self._get_models(config),
                science_configurations=config.get(
                    "science_configurations", internal.DEFAULT_SCIENCE_CONFIGURATIONS
                ),
                fluxsite_forcing_file_names=get_met_forcing_file_names(
                    config.get("fluxsite", {}).get(
                        "experiment", internal.FLUXSITE_DEFAULT_EXPERIMENT
                    )
                ),
            )
        return self._fluxsite_tasks

    def _get_spatial_tasks(self, config) -> list[spatial.SpatialTask]:
        if not self._spatial_tasks:
            self._spatial_tasks = spatial.get_spatial_tasks(
                models=self._get_models(config),
                met_forcings=config.get("spatial", {}).get(
                    "met_forcings", internal.SPATIAL_DEFAULT_MET_FORCINGS
                ),
                science_configurations=config.get(
                    "science_configurations", internal.DEFAULT_SCIENCE_CONFIGURATIONS
                ),
                payu_args=config.get("spatial", {}).get("payu", {}).get("args"),
            )
        return self._spatial_tasks
=======
    def _initialise_tasks(self, config: dict) -> list[Task]:
        """A helper method that initialises and returns the `tasks` attribute."""
        self.tasks = get_fluxsite_tasks(
            models=self._get_models(config),
            science_configurations=config["science_configurations"],
            fluxsite_forcing_file_names=get_met_forcing_file_names(
                config["fluxsite"]["experiment"]
            ),
        )
        return self.tasks
>>>>>>> dd9bc12e

    def validate_config(self, config_path: str, verbose: bool):
        """Endpoint for `benchcab validate_config`."""
        _ = self._get_config(config_path)

    def fluxsite_submit_job(
        self, config_path: str, verbose: bool, skip: list[str]
    ) -> None:
        """Submits the PBS job script step in the fluxsite test workflow."""
        config = self._get_config(config_path)
        self._validate_environment(project=config["project"], modules=config["modules"])
        if self.benchcab_exe_path is None:
            msg = "Path to benchcab executable is undefined."
            raise RuntimeError(msg)

        job_script_path = Path(internal.QSUB_FNAME)
        print(
            "Creating PBS job script to run fluxsite tasks on compute "
            f"nodes: {job_script_path}"
        )
        with job_script_path.open("w", encoding="utf-8") as file:
            contents = render_job_script(
                project=config["project"],
                config_path=config_path,
                modules=config["modules"],
                pbs_config=config["fluxsite"]["pbs"],
                verbose=verbose,
                skip_bitwise_cmp="fluxsite-bitwise-cmp" in skip,
                benchcab_path=str(self.benchcab_exe_path),
            )
            file.write(contents)

        try:
            proc = self.subprocess_handler.run_cmd(
                f"qsub {job_script_path}",
                capture_output=True,
                verbose=verbose,
            )
        except CalledProcessError as exc:
            print("Error when submitting job to NCI queue")
            print(exc.output)
            raise

        print(
            f"PBS job submitted: {proc.stdout.strip()}\n"
            "The CABLE log file for each task is written to "
            f"{internal.FLUXSITE_DIRS['LOG']}/<task_name>_log.txt\n"
            "The CABLE standard output for each task is written to "
            f"{internal.FLUXSITE_DIRS['TASKS']}/<task_name>/out.txt\n"
            "The NetCDF output for each task is written to "
            f"{internal.FLUXSITE_DIRS['OUTPUT']}/<task_name>_out.nc"
        )
        print("")

    def checkout(self, config_path: str, verbose: bool):
        """Endpoint for `benchcab checkout`."""
        config = self._get_config(config_path)
        self._validate_environment(project=config["project"], modules=config["modules"])

        mkdir(internal.SRC_DIR, exist_ok=True, verbose=True)

        print("Checking out repositories...")
        rev_number_log = ""
        for model in self._get_models(config):
            model.repo.checkout(verbose=verbose)
            rev_number_log += f"{model.name}: {model.repo.get_revision()}\n"

        rev_number_log_path = next_path("rev_number-*.log")
        print(f"Writing revision number info to {rev_number_log_path}")
        with rev_number_log_path.open("w", encoding="utf-8") as file:
            file.write(rev_number_log)

        print("")

    def build(self, config_path: str, verbose: bool, mpi=False):
        """Endpoint for `benchcab build`."""
        config = self._get_config(config_path)
        self._validate_environment(project=config["project"], modules=config["modules"])

        for repo in self._get_models(config):
            if repo.build_script:
                print(
                    "Compiling CABLE using custom build script for "
                    f"realisation {repo.name}..."
                )
                repo.custom_build(modules=config["modules"], verbose=verbose)
            else:
                build_mode = "with MPI" if mpi else "serially"
                print(f"Compiling CABLE {build_mode} for realisation {repo.name}...")
                repo.pre_build(verbose=verbose, mpi=mpi)
                repo.run_build(modules=config["modules"], verbose=verbose, mpi=mpi)
                repo.post_build(verbose=verbose, mpi=mpi)
            print(f"Successfully compiled CABLE for realisation {repo.name}")
        print("")

    def fluxsite_setup_work_directory(self, config_path: str, verbose: bool):
        """Endpoint for `benchcab fluxsite-setup-work-dir`."""
        config = self._get_config(config_path)
        self._validate_environment(project=config["project"], modules=config["modules"])

        print("Setting up run directory tree for fluxsite tests...")
        setup_fluxsite_directory_tree(verbose=verbose)
        print("Setting up tasks...")
        for task in self._get_fluxsite_tasks(config):
            task.setup_task(verbose=verbose)
        print("Successfully setup fluxsite tasks")
        print("")

    def fluxsite_run_tasks(self, config_path: str, verbose: bool):
        """Endpoint for `benchcab fluxsite-run-tasks`."""
        config = self._get_config(config_path)
        self._validate_environment(project=config["project"], modules=config["modules"])
        tasks = self._get_fluxsite_tasks(config)

        print("Running fluxsite tasks...")
<<<<<<< HEAD
        try:
            multiprocess = config["fluxsite"]["multiprocess"]
        except KeyError:
            multiprocess = internal.FLUXSITE_DEFAULT_MULTIPROCESS
        if multiprocess:
            ncpus = config.get("pbs", {}).get(
                "ncpus", internal.FLUXSITE_DEFAULT_PBS["ncpus"]
            )
            fluxsite.run_tasks_in_parallel(tasks, n_processes=ncpus, verbose=verbose)
=======
        if config["fluxsite"]["multiprocess"]:
            ncpus = config["fluxsite"]["pbs"]["ncpus"]
            run_tasks_in_parallel(tasks, n_processes=ncpus, verbose=verbose)
>>>>>>> dd9bc12e
        else:
            fluxsite.run_tasks(tasks, verbose=verbose)
        print("Successfully ran fluxsite tasks")
        print("")

    def fluxsite_bitwise_cmp(self, config_path: str, verbose: bool):
        """Endpoint for `benchcab fluxsite-bitwise-cmp`."""
        config = self._get_config(config_path)
        self._validate_environment(project=config["project"], modules=config["modules"])

        if not self.modules_handler.module_is_loaded("nccmp/1.8.5.0"):
            self.modules_handler.module_load(
                "nccmp/1.8.5.0"
            )  # use `nccmp -df` for bitwise comparisons

        comparisons = fluxsite.get_fluxsite_comparisons(
            self._get_fluxsite_tasks(config)
        )

        print("Running comparison tasks...")
        if config["fluxsite"]["multiprocess"]:
            ncpus = config["fluxsite"]["pbs"]["ncpus"]
            run_comparisons_in_parallel(comparisons, n_processes=ncpus, verbose=verbose)
        else:
            run_comparisons(comparisons, verbose=verbose)
        print("Successfully ran comparison tasks")

    def fluxsite(
        self, config_path: str, no_submit: bool, verbose: bool, skip: list[str]
    ):
        """Endpoint for `benchcab fluxsite`."""
        self.checkout(config_path, verbose)
        self.build(config_path, verbose)
        self.fluxsite_setup_work_directory(config_path, verbose)
        if no_submit:
            self.fluxsite_run_tasks(config_path, verbose)
            if "fluxsite-bitwise-cmp" not in skip:
                self.fluxsite_bitwise_cmp(config_path, verbose)
        else:
            self.fluxsite_submit_job(config_path, verbose, skip)

    def spatial_setup_work_directory(self, config_path: str, verbose: bool):
        """Endpoint for `benchcab spatial-setup-work-dir`."""
        config = self._get_config(config_path)
        self._validate_environment(project=config["project"], modules=config["modules"])

        print("Setting up run directory tree for spatial tests...")
        setup_spatial_directory_tree()
        print("Setting up tasks...")
        try:
            payu_config = config["spatial"]["payu"]["config"]
        except KeyError:
            payu_config = None
        for task in self._get_spatial_tasks(config):
            task.setup_task(payu_config=payu_config, verbose=verbose)
        print("Successfully setup spatial tasks")
        print("")

    def spatial_run_tasks(self, config_path: str, verbose: bool):
        """Endpoint for `benchcab spatial-run-tasks`."""
        config = self._get_config(config_path)
        self._validate_environment(project=config["project"], modules=config["modules"])

        print("Running spatial tasks...")
        spatial.run_tasks(tasks=self._get_spatial_tasks(config), verbose=verbose)
        print("Successfully dispatched payu jobs")
        print("")

    def spatial(self, config_path: str, verbose: bool, skip: list):
        """Endpoint for `benchcab spatial`."""
        self.checkout(config_path, verbose)
        self.build(config_path, verbose, mpi=True)
        self.spatial_setup_work_directory(config_path, verbose)
        self.spatial_run_tasks(config_path, verbose)

    def run(self, config_path: str, verbose: bool, skip: list[str]):
        """Endpoint for `benchcab run`."""
        self.checkout(config_path, verbose)
        self.build(config_path, verbose)
        self.build(config_path, verbose, mpi=True)
        self.fluxsite_setup_work_directory(config_path, verbose)
        self.spatial_setup_work_directory(config_path, verbose)
        self.fluxsite_submit_job(config_path, verbose, skip)
        self.spatial_run_tasks(config_path, verbose)<|MERGE_RESOLUTION|>--- conflicted
+++ resolved
@@ -110,18 +110,13 @@
                 self._models.append(Model(repo=repo, model_id=id, **sub_config))
         return self._models
 
-<<<<<<< HEAD
     def _get_fluxsite_tasks(self, config: dict) -> list[fluxsite.FluxsiteTask]:
         if not self._fluxsite_tasks:
             self._fluxsite_tasks = fluxsite.get_fluxsite_tasks(
                 models=self._get_models(config),
-                science_configurations=config.get(
-                    "science_configurations", internal.DEFAULT_SCIENCE_CONFIGURATIONS
-                ),
+                science_configurations=config["science_configurations"],
                 fluxsite_forcing_file_names=get_met_forcing_file_names(
-                    config.get("fluxsite", {}).get(
-                        "experiment", internal.FLUXSITE_DEFAULT_EXPERIMENT
-                    )
+                    config["fluxsite"]["experiment"]
                 ),
             )
         return self._fluxsite_tasks
@@ -130,27 +125,11 @@
         if not self._spatial_tasks:
             self._spatial_tasks = spatial.get_spatial_tasks(
                 models=self._get_models(config),
-                met_forcings=config.get("spatial", {}).get(
-                    "met_forcings", internal.SPATIAL_DEFAULT_MET_FORCINGS
-                ),
-                science_configurations=config.get(
-                    "science_configurations", internal.DEFAULT_SCIENCE_CONFIGURATIONS
-                ),
-                payu_args=config.get("spatial", {}).get("payu", {}).get("args"),
+                met_forcings=config["spatial"]["met_forcings"],
+                science_configurations=config["science_configurations"],
+                payu_args=config["spatial"]["payu"]["args"],
             )
         return self._spatial_tasks
-=======
-    def _initialise_tasks(self, config: dict) -> list[Task]:
-        """A helper method that initialises and returns the `tasks` attribute."""
-        self.tasks = get_fluxsite_tasks(
-            models=self._get_models(config),
-            science_configurations=config["science_configurations"],
-            fluxsite_forcing_file_names=get_met_forcing_file_names(
-                config["fluxsite"]["experiment"]
-            ),
-        )
-        return self.tasks
->>>>>>> dd9bc12e
 
     def validate_config(self, config_path: str, verbose: bool):
         """Endpoint for `benchcab validate_config`."""
@@ -266,21 +245,9 @@
         tasks = self._get_fluxsite_tasks(config)
 
         print("Running fluxsite tasks...")
-<<<<<<< HEAD
-        try:
-            multiprocess = config["fluxsite"]["multiprocess"]
-        except KeyError:
-            multiprocess = internal.FLUXSITE_DEFAULT_MULTIPROCESS
-        if multiprocess:
-            ncpus = config.get("pbs", {}).get(
-                "ncpus", internal.FLUXSITE_DEFAULT_PBS["ncpus"]
-            )
-            fluxsite.run_tasks_in_parallel(tasks, n_processes=ncpus, verbose=verbose)
-=======
         if config["fluxsite"]["multiprocess"]:
             ncpus = config["fluxsite"]["pbs"]["ncpus"]
-            run_tasks_in_parallel(tasks, n_processes=ncpus, verbose=verbose)
->>>>>>> dd9bc12e
+            fluxsite.run_tasks_in_parallel(tasks, n_processes=ncpus, verbose=verbose)
         else:
             fluxsite.run_tasks(tasks, verbose=verbose)
         print("Successfully ran fluxsite tasks")
