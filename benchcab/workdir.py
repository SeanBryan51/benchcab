# Copyright 2022 ACCESS-NRI and contributors. See the top-level COPYRIGHT file for details.
# SPDX-License-Identifier: Apache-2.0

"""Functions for generating the directory structure used for `benchcab`."""

import shutil

from benchcab import internal
from benchcab.utils.fs import mkdir


def clean_directory_tree():
    """Remove pre-existing directories in current working directory."""
    if internal.SRC_DIR.exists():
        shutil.rmtree(internal.SRC_DIR)

    if internal.RUN_DIR.exists():
        shutil.rmtree(internal.RUN_DIR)


def setup_fluxsite_directory_tree():
    """Generate the directory structure used by `benchcab`."""
    for path in internal.FLUXSITE_DIRS.values():
<<<<<<< HEAD
        mkdir(path, verbose=verbose, parents=True, exist_ok=True)


def setup_spatial_directory_tree(verbose=False):
    """Generate the directory structure for running spatial tests."""

    for path in [
        internal.SPATIAL_RUN_DIR,
        internal.SPATIAL_TASKS_DIR,
        internal.PAYU_LABORATORY_DIR,
    ]:
        mkdir(path, verbose=verbose, parents=True, exist_ok=True)
=======
        mkdir(path, parents=True, exist_ok=True)
>>>>>>> 3b40cd46
<|MERGE_RESOLUTION|>--- conflicted
+++ resolved
@@ -21,19 +21,14 @@
 def setup_fluxsite_directory_tree():
     """Generate the directory structure used by `benchcab`."""
     for path in internal.FLUXSITE_DIRS.values():
-<<<<<<< HEAD
-        mkdir(path, verbose=verbose, parents=True, exist_ok=True)
+        mkdir(path, parents=True, exist_ok=True)
 
 
-def setup_spatial_directory_tree(verbose=False):
+def setup_spatial_directory_tree():
     """Generate the directory structure for running spatial tests."""
-
     for path in [
         internal.SPATIAL_RUN_DIR,
         internal.SPATIAL_TASKS_DIR,
         internal.PAYU_LABORATORY_DIR,
     ]:
-        mkdir(path, verbose=verbose, parents=True, exist_ok=True)
-=======
-        mkdir(path, parents=True, exist_ok=True)
->>>>>>> 3b40cd46
+        mkdir(path, parents=True, exist_ok=True)