"""Contains functions for job script creation and submission on Gadi."""

import os
import sys
import subprocess
from pathlib import Path

from benchcab.internal import QSUB_FNAME, NCPUS, MEM, WALL_TIME


<<<<<<< HEAD
def create_job_script(project: str, user: str, config_path: str, modules: list):
    """Creates a job script that executes all computationally expensive commands.

    Executed commands are:
    - benchcab fluxnet-run-tasks
    - benchcab fluxnet-bitwise-cmp

    """
=======
def create_job_script(project: str, config_path: str, modules: list, verbose=False):
    """Creates a job script for executing `benchsiterun` on Gadi."""
>>>>>>> 7b8300a2

    module_load_lines = "\n".join(
        f"module add {module_name}" for module_name in modules
    )
    verbose_flag = "-v" if verbose else ""

    # Add the local directory to the storage flag for PBS
    curdir = Path.cwd().parts
    if "scratch" in curdir:
        curdir_root = "scratch"
        curdir_proj = curdir[2]
    elif "g" in curdir and "data" in curdir:
        curdir_root = "gdata"
        curdir_proj = curdir[3]
    else:
        print("Current directory structure unknown on Gadi")
        sys.exit(1)

    print(
        f"Creating PBS job script to run FLUXNET tasks on compute nodes: {QSUB_FNAME}"
    )
    with open(QSUB_FNAME, "w", encoding="utf-8") as file:
<<<<<<< HEAD
        file.write("#!/bin/bash\n")
        file.write("\n")
        file.write("#PBS -l wd\n")
        file.write(f"#PBS -l ncpus={NCPUS}\n")
        file.write(f"#PBS -l mem={MEM}\n")
        file.write(f"#PBS -l walltime={WALL_TIME}\n")
        file.write("#PBS -q normal\n")
        file.write(f"#PBS -P {project}\n")
        file.write("#PBS -j oe\n")
        file.write(f"#PBS -M {email_address}\n")
        file.write(
            "#PBS -l storage=gdata/ks32+gdata/wd9+gdata/hh5"
            f"+gdata/{project}+{curdir_root}/{curdir_proj}\n"
        )
        file.write("\n")
        file.write("\n")
        file.write("\n")
        file.write("\n")
        file.write("module purge\n")
        file.write("module use /g/data/hh5/public/modules\n")
        file.write("module load conda/analysis3-unstable\n")
        for module_name in modules:
            file.write(f"module add {module_name}\n")
        file.write(
            f"benchcab fluxnet-run-tasks --config={config_path} "
            "|| { echo 'Error: benchcab fluxnet-run-tasks failed. "
            "Exiting...'; exit 1; }\n"
        )
        file.write(
            f"benchcab fluxnet-bitwise-cmp --config={config_path} "
            "|| { echo 'Error: benchcab fluxnet-bitwise-cmp failed. "
            "Exiting...'; exit 1; }\n"
        )
        file.write("\n")
=======
        file.write(
            f"""#!/bin/bash
#PBS -l wd
#PBS -l ncpus={NCPUS}
#PBS -l mem={MEM}
#PBS -l walltime={WALL_TIME}
#PBS -q normal
#PBS -P {project}
#PBS -j oe
#PBS -m e
#PBS -l storage=gdata/ks32+gdata/hh5+gdata/{project}+{curdir_root}/{curdir_proj}

module purge
module use /g/data/hh5/public/modules
module load conda/analysis3-unstable
{module_load_lines}

benchcab fluxnet-run-tasks --no-submit --config={config_path} {verbose_flag}
"""
        )
>>>>>>> 7b8300a2

    os.chmod(QSUB_FNAME, 0o755)


def submit_job():
    """Submits the job script specified by `QSUB_FNAME`."""

    cmd = f"qsub {QSUB_FNAME}"
    proc = subprocess.run(cmd, shell=True, capture_output=True, text=True, check=False)
    if proc.returncode != 0:
        print("Error when submitting job to NCI queue")
        print(proc.stderr)
        sys.exit(1)

    print(f"PBS job submitted: {proc.stdout.strip()}")<|MERGE_RESOLUTION|>--- conflicted
+++ resolved
@@ -8,8 +8,7 @@
 from benchcab.internal import QSUB_FNAME, NCPUS, MEM, WALL_TIME
 
 
-<<<<<<< HEAD
-def create_job_script(project: str, user: str, config_path: str, modules: list):
+def create_job_script(project: str, config_path: str, modules: list, verbose=False):
     """Creates a job script that executes all computationally expensive commands.
 
     Executed commands are:
@@ -17,10 +16,6 @@
     - benchcab fluxnet-bitwise-cmp
 
     """
-=======
-def create_job_script(project: str, config_path: str, modules: list, verbose=False):
-    """Creates a job script for executing `benchsiterun` on Gadi."""
->>>>>>> 7b8300a2
 
     module_load_lines = "\n".join(
         f"module add {module_name}" for module_name in modules
@@ -43,42 +38,6 @@
         f"Creating PBS job script to run FLUXNET tasks on compute nodes: {QSUB_FNAME}"
     )
     with open(QSUB_FNAME, "w", encoding="utf-8") as file:
-<<<<<<< HEAD
-        file.write("#!/bin/bash\n")
-        file.write("\n")
-        file.write("#PBS -l wd\n")
-        file.write(f"#PBS -l ncpus={NCPUS}\n")
-        file.write(f"#PBS -l mem={MEM}\n")
-        file.write(f"#PBS -l walltime={WALL_TIME}\n")
-        file.write("#PBS -q normal\n")
-        file.write(f"#PBS -P {project}\n")
-        file.write("#PBS -j oe\n")
-        file.write(f"#PBS -M {email_address}\n")
-        file.write(
-            "#PBS -l storage=gdata/ks32+gdata/wd9+gdata/hh5"
-            f"+gdata/{project}+{curdir_root}/{curdir_proj}\n"
-        )
-        file.write("\n")
-        file.write("\n")
-        file.write("\n")
-        file.write("\n")
-        file.write("module purge\n")
-        file.write("module use /g/data/hh5/public/modules\n")
-        file.write("module load conda/analysis3-unstable\n")
-        for module_name in modules:
-            file.write(f"module add {module_name}\n")
-        file.write(
-            f"benchcab fluxnet-run-tasks --config={config_path} "
-            "|| { echo 'Error: benchcab fluxnet-run-tasks failed. "
-            "Exiting...'; exit 1; }\n"
-        )
-        file.write(
-            f"benchcab fluxnet-bitwise-cmp --config={config_path} "
-            "|| { echo 'Error: benchcab fluxnet-bitwise-cmp failed. "
-            "Exiting...'; exit 1; }\n"
-        )
-        file.write("\n")
-=======
         file.write(
             f"""#!/bin/bash
 #PBS -l wd
@@ -96,10 +55,18 @@
 module load conda/analysis3-unstable
 {module_load_lines}
 
-benchcab fluxnet-run-tasks --no-submit --config={config_path} {verbose_flag}
+benchcab fluxnet-run-tasks --config={config_path} {verbose_flag}
+if [ $? -ne 0]; then
+    echo 'Error: benchcab fluxnet-run-tasks failed. Exiting...'
+    exit 1
+fi
+benchcab fluxnet-bitwise-cmp --config={config_path} {verbose_flag}
+if [ $? -ne 0]; then
+    echo 'Error: benchcab fluxnet-bitwise-cmp failed. Exiting...'
+    exit 1
+fi
 """
         )
->>>>>>> 7b8300a2
 
     os.chmod(QSUB_FNAME, 0o755)
 
