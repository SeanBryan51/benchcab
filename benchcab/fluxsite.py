# Copyright 2022 ACCESS-NRI and contributors. See the top-level COPYRIGHT file for details.
# SPDX-License-Identifier: Apache-2.0

"""A module containing functions and data structures for running fluxsite tasks."""

import multiprocessing
import operator
import shutil
import sys
from subprocess import CalledProcessError

import f90nml
import flatdict
import netCDF4

from benchcab import __version__, internal
from benchcab.comparison import ComparisonTask
from benchcab.model import Model
from benchcab.utils import get_logger
from benchcab.utils.fs import chdir, mkdir
from benchcab.utils.namelist import patch_namelist, patch_remove_namelist
from benchcab.utils.subprocess import SubprocessWrapper, SubprocessWrapperInterface

<<<<<<< HEAD
=======
# fmt: off
# ======================================================
# Copyright (c) 2017 - 2022 Samuel Colvin and other contributors
# from https://github.com/pydantic/pydantic/blob/fd2991fe6a73819b48c906e3c3274e8e47d0f761/pydantic/utils.py#L200

KeyType = TypeVar('KeyType')


def deep_update(mapping: Dict[KeyType, Any], *updating_mappings: Dict[KeyType, Any]) -> Dict[KeyType, Any]:
    """Perform a deep update of a mapping.

    Parameters
    ----------
    mapping : Dict[KeyType, Any]
        Mapping.
    *updating_mappings : Dict[KeyType, Any]
        Mapping updates.

    Returns
    -------
    Dict[KeyType, Any]
        Updated mapping.
    
    """
    updated_mapping = mapping.copy()
    for updating_mapping in updating_mappings:
        for k, v in updating_mapping.items():
            if k in updated_mapping and isinstance(updated_mapping[k], dict) and isinstance(v, dict):
                updated_mapping[k] = deep_update(updated_mapping[k], v)
            else:
                updated_mapping[k] = v
    return updated_mapping

# ======================================================
# fmt: on


def deep_del(
    mapping: Dict[KeyType, Any], *updating_mappings: Dict[KeyType, Any]
) -> Dict[KeyType, Any]:
    """Deletes all key-value 'leaf nodes' in `mapping` specified by `updating_mappings`."""
    updated_mapping = mapping.copy()
    for updating_mapping in updating_mappings:
        for key, value in updating_mapping.items():
            if isinstance(updated_mapping[key], dict) and isinstance(value, dict):
                updated_mapping[key] = deep_del(updated_mapping[key], value)
            else:
                del updated_mapping[key]
    return updated_mapping


def patch_namelist(nml_path: Path, patch: dict):
    """Writes a namelist patch specified by `patch` to `nml_path`.

    The `patch` dictionary must comply with the `f90nml` api.
    """
    if not nml_path.exists():
        f90nml.write(patch, nml_path)
        return

    nml = f90nml.read(nml_path)
    f90nml.write(deep_update(nml, patch), nml_path, force=True)


def patch_remove_namelist(nml_path: Path, patch_remove: dict):
    """Removes a subset of namelist parameters specified by `patch_remove` from `nml_path`.

    The `patch_remove` dictionary must comply with the `f90nml` api.
    """
    nml = f90nml.read(nml_path)
    try:
        f90nml.write(deep_del(nml, patch_remove), nml_path, force=True)
    except KeyError as exc:
        msg = f"Namelist parameters specified in `patch_remove` do not exist in {nml_path.name}."
        raise KeyError(msg) from exc


>>>>>>> 3b40cd46
f90_logical_repr = {True: ".true.", False: ".false."}


class CableError(Exception):
    """Custom exception class for CABLE errors."""


class FluxsiteTask:
    """A class used to represent a single fluxsite task."""

    subprocess_handler: SubprocessWrapperInterface = SubprocessWrapper()

    def __init__(
        self,
        model: Model,
        met_forcing_file: str,
        sci_conf_id: int,
        sci_config: dict,
    ) -> None:
        """Constructor.

        Parameters
        ----------
        model : Model
            Model.
        met_forcing_file : str
            Met forcing file.
        sci_conf_id : int
            Science configuration ID.
        sci_config : dict
            Science configuration.

        """
        self.model = model
        self.met_forcing_file = met_forcing_file
        self.sci_conf_id = sci_conf_id
        self.sci_config = sci_config
        self.logger = get_logger()

    def get_task_name(self) -> str:
        """Returns the file name convention used for this task."""
        met_forcing_base_filename = self.met_forcing_file.split(".")[0]
        return f"{met_forcing_base_filename}_R{self.model.model_id}_S{self.sci_conf_id}"

    def get_output_filename(self) -> str:
        """Returns the file name convention used for the netcdf output file."""
        return f"{self.get_task_name()}_out.nc"

    def get_log_filename(self) -> str:
        """Returns the file name convention used for the log file."""
        return f"{self.get_task_name()}_log.txt"

    def setup_task(self):
        """Does all file manipulations to run cable in the task directory.

        These include:
        1. creating the task directory if it does not exist.
        2. cleaning output, namelist, log files and cable executables if they exist
        3. copying namelist files (cable.nml, pft_params.nml and cable_soil_parm.nml)
        into the `runs/fluxsite/tasks/<task_name>` directory.
        4. copying the cable executable from the source directory
        5. make appropriate adjustments to namelist files
        6. apply a branch patch if specified
        """
        self.logger.debug(f"Setting up task: {self.get_task_name()}")

        mkdir(
            internal.FLUXSITE_DIRS["TASKS"] / self.get_task_name(),
            parents=True,
            exist_ok=True,
        )

        self.clean_task()
        self.fetch_files()

        nml_path = (
            internal.FLUXSITE_DIRS["TASKS"] / self.get_task_name() / internal.CABLE_NML
        )

        self.logger.debug(
            f"  Adding base configurations to CABLE namelist file {nml_path}"
        )
        patch_namelist(
            nml_path,
            {
                "cable": {
                    "filename": {
                        "met": str(internal.MET_DIR / self.met_forcing_file),
                        "out": str(
                            (
                                internal.FLUXSITE_DIRS["OUTPUT"]
                                / self.get_output_filename()
                            ).absolute()
                        ),
                        "log": str(
                            (
                                internal.FLUXSITE_DIRS["LOG"] / self.get_log_filename()
                            ).absolute()
                        ),
                        "restart_out": " ",
                        "type": str(internal.GRID_FILE.absolute()),
                    },
                    "output": {
                        "restart": False,
                    },
                    "fixedCO2": internal.CABLE_FIXED_CO2_CONC,
                    "spinup": False,
                }
            },
        )

        self.logger.debug(
            f"  Adding science configurations to CABLE namelist file {nml_path}"
        )
        patch_namelist(nml_path, self.sci_config)

        if self.model.patch:
            self.logger.debug(
                f"  Adding branch specific configurations to CABLE namelist file {nml_path}"
            )
            patch_namelist(nml_path, self.model.patch)

        if self.model.patch_remove:
            self.logger.debug(
                f"  Removing branch specific configurations from CABLE namelist file {nml_path}"
            )
            patch_remove_namelist(nml_path, self.model.patch_remove)

    def clean_task(self):
        """Cleans output files, namelist files, log files and cable executables if they exist."""
        self.logger.debug("  Cleaning task")

        task_dir = internal.FLUXSITE_DIRS["TASKS"] / self.get_task_name()

        cable_exe = task_dir / internal.CABLE_EXE
        if cable_exe.exists():
            cable_exe.unlink()

        cable_nml = task_dir / internal.CABLE_NML
        if cable_nml.exists():
            cable_nml.unlink()

        cable_vegetation_nml = task_dir / internal.CABLE_VEGETATION_NML
        if cable_vegetation_nml.exists():
            cable_vegetation_nml.unlink()

        cable_soil_nml = task_dir / internal.CABLE_SOIL_NML
        if cable_soil_nml.exists():
            cable_soil_nml.unlink()

        output_file = internal.FLUXSITE_DIRS["OUTPUT"] / self.get_output_filename()
        if output_file.exists():
            output_file.unlink()

        log_file = internal.FLUXSITE_DIRS["LOG"] / self.get_log_filename()
        if log_file.exists():
            log_file.unlink()

        return self

    def fetch_files(self):
        """Retrieves all files necessary to run cable in the task directory.

        Namely:
        - copies contents of 'namelists' directory to 'runs/fluxsite/tasks/<task_name>' directory.
        - copies cable executable from source to 'runs/fluxsite/tasks/<task_name>' directory.
        """
        task_dir = internal.FLUXSITE_DIRS["TASKS"] / self.get_task_name()

        self.logger.debug(
            f"  Copying namelist files from {internal.NAMELIST_DIR} to {task_dir}"
        )

        shutil.copytree(internal.NAMELIST_DIR, task_dir, dirs_exist_ok=True)

        exe_src = self.model.get_exe_path()
        exe_dest = task_dir / internal.CABLE_EXE

        self.logger.debug(f"  Copying CABLE executable from {exe_src} to {exe_dest}")

        shutil.copy(exe_src, exe_dest)

        return self

    def run(self):
        """Runs a single fluxsite task."""
        task_name = self.get_task_name()
        task_dir = internal.FLUXSITE_DIRS["TASKS"] / task_name
        self.logger.debug(f"Running task {task_name}... CABLE standard output ")
        self.logger.debug(f"saved in {task_dir / internal.CABLE_STDOUT_FILENAME}")

        try:
            self.run_cable()
            self.add_provenance_info()
        except CableError:
            # Note: here we suppress CABLE specific errors so that `benchcab`
            # exits successfully. This then allows us to run bitwise comparisons
            # checks on whatever output files were produced without having any
            # sort of task dependence between CABLE tasks and comparison tasks.
            pass
        sys.stdout.flush()

    def run_cable(self):
        """Run the CABLE executable for the given task.

        Raises `CableError` when CABLE returns a non-zero exit code.
        """
        task_name = self.get_task_name()
        task_dir = internal.FLUXSITE_DIRS["TASKS"] / task_name
        stdout_path = task_dir / internal.CABLE_STDOUT_FILENAME

        try:
            with chdir(task_dir):
                self.subprocess_handler.run_cmd(
                    f"./{internal.CABLE_EXE} {internal.CABLE_NML}",
                    output_file=stdout_path.relative_to(task_dir),
                )
        except CalledProcessError as exc:
            self.logger.debug(f"Error: CABLE returned an error for task {task_name}")
            raise CableError from exc

    def add_provenance_info(self):
        """Adds provenance information to global attributes of netcdf output file.

        Attributes include branch url, branch revision number and key value pairs in
        the namelist file used to run cable.
        """
        nc_output_path = internal.FLUXSITE_DIRS["OUTPUT"] / self.get_output_filename()
        nml = f90nml.read(
            internal.FLUXSITE_DIRS["TASKS"] / self.get_task_name() / internal.CABLE_NML
        )
        self.logger.debug(f"Adding attributes to output file: {nc_output_path}")
        with netCDF4.Dataset(nc_output_path, "r+") as nc_output:
            nc_output.setncatts(
                {
                    **{
                        key: f90_logical_repr[val] if isinstance(val, bool) else val
                        for key, val in flatdict.FlatDict(
                            nml["cable"], delimiter="%"
                        ).items()
                    },
                    **{
                        "cable_branch": self.model.repo.get_branch_name(),
                        "svn_revision_number": self.model.repo.get_revision(),
                        "benchcab_version": __version__,
                    },
                }
            )


def get_fluxsite_tasks(
    models: list[Model],
    science_configurations: list[dict],
    fluxsite_forcing_file_names: list[str],
) -> list[FluxsiteTask]:
    """Returns a list of fluxsite tasks to run."""
    tasks = [
        FluxsiteTask(
            model=model,
            met_forcing_file=file_name,
            sci_conf_id=sci_conf_id,
            sci_config=sci_config,
        )
        for model in models
        for file_name in fluxsite_forcing_file_names
        for sci_conf_id, sci_config in enumerate(science_configurations)
    ]
    return tasks


<<<<<<< HEAD
def run_tasks(tasks: list[FluxsiteTask], verbose=False):
=======
def run_tasks(tasks: list[Task]):
>>>>>>> 3b40cd46
    """Runs tasks in `tasks` serially."""
    for task in tasks:
        task.run()


def run_tasks_in_parallel(
<<<<<<< HEAD
    tasks: list[FluxsiteTask],
    n_processes=internal.FLUXSITE_DEFAULT_PBS["ncpus"],
    verbose=False,
=======
    tasks: list[Task], n_processes=internal.FLUXSITE_DEFAULT_PBS["ncpus"]
>>>>>>> 3b40cd46
):
    """Runs tasks in `tasks` in parallel across multiple processes."""
    run_task = operator.methodcaller("run")
    with multiprocessing.Pool(n_processes) as pool:
        pool.map(run_task, tasks, chunksize=1)


def get_fluxsite_comparisons(tasks: list[FluxsiteTask]) -> list[ComparisonTask]:
    """Returns a list of `ComparisonTask` objects to run comparisons with.

    Pairs should be matching in science configurations and meteorological
    forcing, but differ in realisations. When multiple realisations are
    specified, return all pair wise combinations between all realisations.
    """
    output_dir = internal.FLUXSITE_DIRS["OUTPUT"]
    return [
        ComparisonTask(
            files=(
                output_dir / task_a.get_output_filename(),
                output_dir / task_b.get_output_filename(),
            ),
            task_name=get_comparison_name(
                task_a.model, task_b.model, task_a.met_forcing_file, task_a.sci_conf_id
            ),
        )
        for task_a in tasks
        for task_b in tasks
        if task_a.met_forcing_file == task_b.met_forcing_file
        and task_a.sci_conf_id == task_b.sci_conf_id
        and task_a.model.model_id < task_b.model.model_id
        # TODO(Sean): Review later - the following code avoids using a double
        # for loop to generate pair wise combinations, however we would have
        # to re-initialize task instances to get access to the output file path
        # for each task. There is probably a better way but should be fine for
        # now...
        # for file_name in fluxsite_forcing_file_names
        # for sci_conf_id in range(len(science_configurations))
        # for branch_id_first, branch_id_second in itertools.combinations(
        #     range(len(realisations)), 2
        # )
    ]


def get_comparison_name(
    model_a: Model,
    model_b: Model,
    met_forcing_file: str,
    sci_conf_id: int,
) -> str:
    """Returns the naming convention used for bitwise comparisons."""
    met_forcing_base_filename = met_forcing_file.split(".")[0]
    return (
        f"{met_forcing_base_filename}_S{sci_conf_id}"
        f"_R{model_a.model_id}_R{model_b.model_id}"
    )<|MERGE_RESOLUTION|>--- conflicted
+++ resolved
@@ -21,86 +21,6 @@
 from benchcab.utils.namelist import patch_namelist, patch_remove_namelist
 from benchcab.utils.subprocess import SubprocessWrapper, SubprocessWrapperInterface
 
-<<<<<<< HEAD
-=======
-# fmt: off
-# ======================================================
-# Copyright (c) 2017 - 2022 Samuel Colvin and other contributors
-# from https://github.com/pydantic/pydantic/blob/fd2991fe6a73819b48c906e3c3274e8e47d0f761/pydantic/utils.py#L200
-
-KeyType = TypeVar('KeyType')
-
-
-def deep_update(mapping: Dict[KeyType, Any], *updating_mappings: Dict[KeyType, Any]) -> Dict[KeyType, Any]:
-    """Perform a deep update of a mapping.
-
-    Parameters
-    ----------
-    mapping : Dict[KeyType, Any]
-        Mapping.
-    *updating_mappings : Dict[KeyType, Any]
-        Mapping updates.
-
-    Returns
-    -------
-    Dict[KeyType, Any]
-        Updated mapping.
-    
-    """
-    updated_mapping = mapping.copy()
-    for updating_mapping in updating_mappings:
-        for k, v in updating_mapping.items():
-            if k in updated_mapping and isinstance(updated_mapping[k], dict) and isinstance(v, dict):
-                updated_mapping[k] = deep_update(updated_mapping[k], v)
-            else:
-                updated_mapping[k] = v
-    return updated_mapping
-
-# ======================================================
-# fmt: on
-
-
-def deep_del(
-    mapping: Dict[KeyType, Any], *updating_mappings: Dict[KeyType, Any]
-) -> Dict[KeyType, Any]:
-    """Deletes all key-value 'leaf nodes' in `mapping` specified by `updating_mappings`."""
-    updated_mapping = mapping.copy()
-    for updating_mapping in updating_mappings:
-        for key, value in updating_mapping.items():
-            if isinstance(updated_mapping[key], dict) and isinstance(value, dict):
-                updated_mapping[key] = deep_del(updated_mapping[key], value)
-            else:
-                del updated_mapping[key]
-    return updated_mapping
-
-
-def patch_namelist(nml_path: Path, patch: dict):
-    """Writes a namelist patch specified by `patch` to `nml_path`.
-
-    The `patch` dictionary must comply with the `f90nml` api.
-    """
-    if not nml_path.exists():
-        f90nml.write(patch, nml_path)
-        return
-
-    nml = f90nml.read(nml_path)
-    f90nml.write(deep_update(nml, patch), nml_path, force=True)
-
-
-def patch_remove_namelist(nml_path: Path, patch_remove: dict):
-    """Removes a subset of namelist parameters specified by `patch_remove` from `nml_path`.
-
-    The `patch_remove` dictionary must comply with the `f90nml` api.
-    """
-    nml = f90nml.read(nml_path)
-    try:
-        f90nml.write(deep_del(nml, patch_remove), nml_path, force=True)
-    except KeyError as exc:
-        msg = f"Namelist parameters specified in `patch_remove` do not exist in {nml_path.name}."
-        raise KeyError(msg) from exc
-
-
->>>>>>> 3b40cd46
 f90_logical_repr = {True: ".true.", False: ".false."}
 
 
@@ -371,24 +291,15 @@
     return tasks
 
 
-<<<<<<< HEAD
-def run_tasks(tasks: list[FluxsiteTask], verbose=False):
-=======
-def run_tasks(tasks: list[Task]):
->>>>>>> 3b40cd46
+def run_tasks(tasks: list[FluxsiteTask]):
     """Runs tasks in `tasks` serially."""
     for task in tasks:
         task.run()
 
 
 def run_tasks_in_parallel(
-<<<<<<< HEAD
     tasks: list[FluxsiteTask],
     n_processes=internal.FLUXSITE_DEFAULT_PBS["ncpus"],
-    verbose=False,
-=======
-    tasks: list[Task], n_processes=internal.FLUXSITE_DEFAULT_PBS["ncpus"]
->>>>>>> 3b40cd46
 ):
     """Runs tasks in `tasks` in parallel across multiple processes."""
     run_task = operator.methodcaller("run")
