"""A module containing all *_config() functions."""
from pathlib import Path

import yaml
from benchcab import internal
from cerberus import Validator
import benchcab.utils as bu


class ConfigValidationException(Exception):

    def __init__(self, validator: Validator):
        """Config validation exception.

        Parameters
        ----------
        validator: cerberus.Validator
            A validation object that has been used and has the errors attribute.
        """

        # Nicely format the errors.
        errors = [f'{k} = {v}' for k, v in validator.errors.items()]

        # Assemble the error message and 
        msg = '\n\nThe following errors were raised when validating the config file.\n'
        msg += '\n'.join(errors) + '\n'

        # Raise to super.
        super().__init__(msg)


def validate_config(config: dict) -> bool:
    """Validate the configuration dictionary.

    Parameters
    ----------
    config : dict
        Dictionary of configuration loaded from the yaml file.

    Returns
    -------
    bool
        True if valid, exception raised otherwise.

    Raises
    ------
    ConfigValidationException
        Raised when the configuration file fails validation.
    """
<<<<<<< HEAD
    
    # Load the schema
    schema = bu.load_package_data('config-schema.yml')

    # Create a validator
    v = Validator(schema)

    # Validate
    is_valid = v.validate(config)
    
    # Valid
    if is_valid:
        return True

    # Invalid
    raise ConfigValidationException(v)


def read_config(config_path: str) -> dict:
    """Reads the config file and returns a dictionary containing the configurations.

    Parameters
    ----------
    config_path : str
        Path to the configuration file.

    Returns
    -------
    dict
        Configuration dict.
    
    Raises
    ------
    ConfigValidationError
        Raised when the configuration file fails validation.
    """

    # Load the configuration file.
    with open(Path(config_path), "r", encoding="utf-8") as file:
=======
    if any(key not in config for key in internal.CONFIG_REQUIRED_KEYS):
        raise ValueError(
            "Keys are missing from the config file: "
            + ", ".join(
                key for key in internal.CONFIG_REQUIRED_KEYS if key not in config
            )
        )

    if not isinstance(config["project"], str):
        msg = "The 'project' key must be a string."
        raise TypeError(msg)

    if not isinstance(config["modules"], list):
        msg = "The 'modules' key must be a list."
        raise TypeError(msg)

    if not isinstance(config["experiment"], str):
        msg = "The 'experiment' key must be a string."
        raise TypeError(msg)

    # the "science_configurations" key is optional
    if "science_configurations" in config:
        if not isinstance(config["science_configurations"], list):
            msg = "The 'science_configurations' key must be a list."
            raise TypeError(msg)
        if config["science_configurations"] == []:
            msg = "The 'science_configurations' key cannot be empty."
            raise ValueError(msg)
        if not all(
            isinstance(value, dict) for value in config["science_configurations"]
        ):
            msg = (
                "Science config settings must be specified using a dictionary "
                "that is compatible with the f90nml python package."
            )
            raise TypeError(msg)

    # the "fluxsite" key is optional
    if "fluxsite" in config:
        if not isinstance(config["fluxsite"], dict):
            msg = "The 'fluxsite' key must be a dictionary."
            raise TypeError(msg)
        # the "pbs" key is optional
        if "pbs" in config["fluxsite"]:
            if not isinstance(config["fluxsite"]["pbs"], dict):
                msg = "The 'pbs' key must be a dictionary."
                raise TypeError(msg)
            # the "ncpus" key is optional
            if "ncpus" in config["fluxsite"]["pbs"] and not isinstance(
                config["fluxsite"]["pbs"]["ncpus"], int
            ):
                msg = "The 'ncpus' key must be an integer."
                raise TypeError(msg)
            # the "mem" key is optional
            if "mem" in config["fluxsite"]["pbs"] and not isinstance(
                config["fluxsite"]["pbs"]["mem"], str
            ):
                msg = "The 'mem' key must be a string."
                raise TypeError(msg)
            # the "walltime" key is optional
            if "walltime" in config["fluxsite"]["pbs"] and not isinstance(
                config["fluxsite"]["pbs"]["walltime"], str
            ):
                msg = "The 'walltime' key must be a string."
                raise TypeError(msg)
            # the "storage" key is optional
            if "storage" in config["fluxsite"]["pbs"]:
                if not isinstance(config["fluxsite"]["pbs"]["storage"], list) or any(
                    not isinstance(val, str)
                    for val in config["fluxsite"]["pbs"]["storage"]
                ):
                    msg = "The 'storage' key must be a list of strings."
                    raise TypeError(msg)
        # the "multiprocessing" key is optional
        if "multiprocessing" in config["fluxsite"] and not isinstance(
            config["fluxsite"]["multiprocessing"], bool
        ):
            msg = "The 'multiprocessing' key must be a boolean."
            raise TypeError(msg)

    valid_experiments = (
        list(internal.MEORG_EXPERIMENTS) + internal.MEORG_EXPERIMENTS["five-site-test"]
    )
    if config["experiment"] not in valid_experiments:
        msg = (
            "The 'experiment' key is invalid.\n"
            "Valid experiments are: " + ", ".join(valid_experiments)
        )
        raise ValueError(msg)

    if not isinstance(config["realisations"], list):
        msg = "The 'realisations' key must be a list."
        raise TypeError(msg)

    if config["realisations"] == []:
        msg = "The 'realisations' key cannot be empty."
        raise ValueError(msg)

    for branch_id, branch_config in enumerate(config["realisations"]):
        if not isinstance(branch_config, dict):
            msg = f"Realisation '{branch_id}' must be a dictionary object."
            raise TypeError(msg)
        if "path" not in branch_config:
            msg = f"Realisation '{branch_id}' must specify the `path` field."
            raise ValueError(msg)
        if not isinstance(branch_config["path"], str):
            msg = f"The 'path' field in realisation '{branch_id}' must be a string."
            raise TypeError(msg)
        # the "name" key is optional
        if "name" in branch_config and not isinstance(branch_config["name"], str):
            msg = f"The 'name' field in realisation '{branch_id}' must be a string."
            raise TypeError(msg)
        # the "revision" key is optional
        if "revision" in branch_config and not isinstance(
            branch_config["revision"], int
        ):
            msg = (
                f"The 'revision' field in realisation '{branch_id}' must be an "
                "integer."
            )
            raise TypeError(msg)
        # the "patch" key is optional
        if "patch" in branch_config and not isinstance(branch_config["patch"], dict):
            msg = (
                f"The 'patch' field in realisation '{branch_id}' must be a "
                "dictionary that is compatible with the f90nml python package."
            )
            raise TypeError(msg)
        # the "patch_remove" key is optional
        if "patch_remove" in branch_config and not isinstance(
            branch_config["patch_remove"], dict
        ):
            msg = (
                f"The 'patch_remove' field in realisation '{branch_id}' must be a "
                "dictionary that is compatible with the f90nml python package."
            )
            raise TypeError(msg)
        # the "build_script" key is optional
        if "build_script" in branch_config and not isinstance(
            branch_config["build_script"], str
        ):
            msg = (
                f"The 'build_script' field in realisation '{branch_id}' must be a "
                "string."
            )
            raise TypeError(msg)


def read_config(config_path: Path) -> dict:
    """Reads the config file and returns a dictionary containing the configurations."""
    with config_path.open("r", encoding="utf-8") as file:
>>>>>>> 058f465a
        config = yaml.safe_load(file)

    # Validate and return.
    validate_config(config)
    return config<|MERGE_RESOLUTION|>--- conflicted
+++ resolved
@@ -47,7 +47,6 @@
     ConfigValidationException
         Raised when the configuration file fails validation.
     """
-<<<<<<< HEAD
     
     # Load the schema
     schema = bu.load_package_data('config-schema.yml')
@@ -87,159 +86,6 @@
 
     # Load the configuration file.
     with open(Path(config_path), "r", encoding="utf-8") as file:
-=======
-    if any(key not in config for key in internal.CONFIG_REQUIRED_KEYS):
-        raise ValueError(
-            "Keys are missing from the config file: "
-            + ", ".join(
-                key for key in internal.CONFIG_REQUIRED_KEYS if key not in config
-            )
-        )
-
-    if not isinstance(config["project"], str):
-        msg = "The 'project' key must be a string."
-        raise TypeError(msg)
-
-    if not isinstance(config["modules"], list):
-        msg = "The 'modules' key must be a list."
-        raise TypeError(msg)
-
-    if not isinstance(config["experiment"], str):
-        msg = "The 'experiment' key must be a string."
-        raise TypeError(msg)
-
-    # the "science_configurations" key is optional
-    if "science_configurations" in config:
-        if not isinstance(config["science_configurations"], list):
-            msg = "The 'science_configurations' key must be a list."
-            raise TypeError(msg)
-        if config["science_configurations"] == []:
-            msg = "The 'science_configurations' key cannot be empty."
-            raise ValueError(msg)
-        if not all(
-            isinstance(value, dict) for value in config["science_configurations"]
-        ):
-            msg = (
-                "Science config settings must be specified using a dictionary "
-                "that is compatible with the f90nml python package."
-            )
-            raise TypeError(msg)
-
-    # the "fluxsite" key is optional
-    if "fluxsite" in config:
-        if not isinstance(config["fluxsite"], dict):
-            msg = "The 'fluxsite' key must be a dictionary."
-            raise TypeError(msg)
-        # the "pbs" key is optional
-        if "pbs" in config["fluxsite"]:
-            if not isinstance(config["fluxsite"]["pbs"], dict):
-                msg = "The 'pbs' key must be a dictionary."
-                raise TypeError(msg)
-            # the "ncpus" key is optional
-            if "ncpus" in config["fluxsite"]["pbs"] and not isinstance(
-                config["fluxsite"]["pbs"]["ncpus"], int
-            ):
-                msg = "The 'ncpus' key must be an integer."
-                raise TypeError(msg)
-            # the "mem" key is optional
-            if "mem" in config["fluxsite"]["pbs"] and not isinstance(
-                config["fluxsite"]["pbs"]["mem"], str
-            ):
-                msg = "The 'mem' key must be a string."
-                raise TypeError(msg)
-            # the "walltime" key is optional
-            if "walltime" in config["fluxsite"]["pbs"] and not isinstance(
-                config["fluxsite"]["pbs"]["walltime"], str
-            ):
-                msg = "The 'walltime' key must be a string."
-                raise TypeError(msg)
-            # the "storage" key is optional
-            if "storage" in config["fluxsite"]["pbs"]:
-                if not isinstance(config["fluxsite"]["pbs"]["storage"], list) or any(
-                    not isinstance(val, str)
-                    for val in config["fluxsite"]["pbs"]["storage"]
-                ):
-                    msg = "The 'storage' key must be a list of strings."
-                    raise TypeError(msg)
-        # the "multiprocessing" key is optional
-        if "multiprocessing" in config["fluxsite"] and not isinstance(
-            config["fluxsite"]["multiprocessing"], bool
-        ):
-            msg = "The 'multiprocessing' key must be a boolean."
-            raise TypeError(msg)
-
-    valid_experiments = (
-        list(internal.MEORG_EXPERIMENTS) + internal.MEORG_EXPERIMENTS["five-site-test"]
-    )
-    if config["experiment"] not in valid_experiments:
-        msg = (
-            "The 'experiment' key is invalid.\n"
-            "Valid experiments are: " + ", ".join(valid_experiments)
-        )
-        raise ValueError(msg)
-
-    if not isinstance(config["realisations"], list):
-        msg = "The 'realisations' key must be a list."
-        raise TypeError(msg)
-
-    if config["realisations"] == []:
-        msg = "The 'realisations' key cannot be empty."
-        raise ValueError(msg)
-
-    for branch_id, branch_config in enumerate(config["realisations"]):
-        if not isinstance(branch_config, dict):
-            msg = f"Realisation '{branch_id}' must be a dictionary object."
-            raise TypeError(msg)
-        if "path" not in branch_config:
-            msg = f"Realisation '{branch_id}' must specify the `path` field."
-            raise ValueError(msg)
-        if not isinstance(branch_config["path"], str):
-            msg = f"The 'path' field in realisation '{branch_id}' must be a string."
-            raise TypeError(msg)
-        # the "name" key is optional
-        if "name" in branch_config and not isinstance(branch_config["name"], str):
-            msg = f"The 'name' field in realisation '{branch_id}' must be a string."
-            raise TypeError(msg)
-        # the "revision" key is optional
-        if "revision" in branch_config and not isinstance(
-            branch_config["revision"], int
-        ):
-            msg = (
-                f"The 'revision' field in realisation '{branch_id}' must be an "
-                "integer."
-            )
-            raise TypeError(msg)
-        # the "patch" key is optional
-        if "patch" in branch_config and not isinstance(branch_config["patch"], dict):
-            msg = (
-                f"The 'patch' field in realisation '{branch_id}' must be a "
-                "dictionary that is compatible with the f90nml python package."
-            )
-            raise TypeError(msg)
-        # the "patch_remove" key is optional
-        if "patch_remove" in branch_config and not isinstance(
-            branch_config["patch_remove"], dict
-        ):
-            msg = (
-                f"The 'patch_remove' field in realisation '{branch_id}' must be a "
-                "dictionary that is compatible with the f90nml python package."
-            )
-            raise TypeError(msg)
-        # the "build_script" key is optional
-        if "build_script" in branch_config and not isinstance(
-            branch_config["build_script"], str
-        ):
-            msg = (
-                f"The 'build_script' field in realisation '{branch_id}' must be a "
-                "string."
-            )
-            raise TypeError(msg)
-
-
-def read_config(config_path: Path) -> dict:
-    """Reads the config file and returns a dictionary containing the configurations."""
-    with config_path.open("r", encoding="utf-8") as file:
->>>>>>> 058f465a
         config = yaml.safe_load(file)
 
     # Validate and return.
